# -*- coding: utf-8 -*-
# Copyright 2023 Google LLC
#
# Licensed under the Apache License, Version 2.0 (the "License");
# you may not use this file except in compliance with the License.
# You may obtain a copy of the License at
#
#     http://www.apache.org/licenses/LICENSE-2.0
#
# Unless required by applicable law or agreed to in writing, software
# distributed under the License is distributed on an "AS IS" BASIS,
# WITHOUT WARRANTIES OR CONDITIONS OF ANY KIND, either express or implied.
# See the License for the specific language governing permissions and
# limitations under the License.
#
from .annotation import (
    Annotation,
)
from .annotation_spec import (
    AnnotationSpec,
)
from .artifact import (
    Artifact,
)
from .batch_prediction_job import (
    BatchPredictionJob,
)
from .completion_stats import (
    CompletionStats,
)
from .context import (
    Context,
)
from .custom_job import (
    ContainerSpec,
    CustomJob,
    CustomJobSpec,
    PythonPackageSpec,
    Scheduling,
    WorkerPoolSpec,
)
from .data_item import (
    DataItem,
)
from .data_labeling_job import (
    ActiveLearningConfig,
    DataLabelingJob,
    SampleConfig,
    TrainingConfig,
)
from .dataset import (
    Dataset,
    ExportDataConfig,
    ExportFractionSplit,
    ImportDataConfig,
)
from .dataset_service import (
    CreateDatasetOperationMetadata,
    CreateDatasetRequest,
    DataItemView,
    DeleteDatasetRequest,
    DeleteSavedQueryRequest,
    ExportDataOperationMetadata,
    ExportDataRequest,
    ExportDataResponse,
    GetAnnotationSpecRequest,
    GetDatasetRequest,
    ImportDataOperationMetadata,
    ImportDataRequest,
    ImportDataResponse,
    ListAnnotationsRequest,
    ListAnnotationsResponse,
    ListDataItemsRequest,
    ListDataItemsResponse,
    ListDatasetsRequest,
    ListDatasetsResponse,
    ListSavedQueriesRequest,
    ListSavedQueriesResponse,
    SearchDataItemsRequest,
    SearchDataItemsResponse,
    UpdateDatasetRequest,
)
from .deployed_index_ref import (
    DeployedIndexRef,
)
from .deployed_model_ref import (
    DeployedModelRef,
)
from .encryption_spec import (
    EncryptionSpec,
)
from .endpoint import (
    DeployedModel,
    Endpoint,
    PredictRequestResponseLoggingConfig,
    PrivateEndpoints,
)
from .endpoint_service import (
    CreateEndpointOperationMetadata,
    CreateEndpointRequest,
    DeleteEndpointRequest,
    DeployModelOperationMetadata,
    DeployModelRequest,
    DeployModelResponse,
    GetEndpointRequest,
    ListEndpointsRequest,
    ListEndpointsResponse,
    MutateDeployedModelOperationMetadata,
    MutateDeployedModelRequest,
    MutateDeployedModelResponse,
    UndeployModelOperationMetadata,
    UndeployModelRequest,
    UndeployModelResponse,
    UpdateEndpointRequest,
)
from .entity_type import (
    EntityType,
)
from .env_var import (
    EnvVar,
)
from .evaluated_annotation import (
    ErrorAnalysisAnnotation,
    EvaluatedAnnotation,
    EvaluatedAnnotationExplanation,
)
from .event import (
    Event,
)
from .execution import (
    Execution,
)
from .explanation import (
    Attribution,
    BlurBaselineConfig,
    Examples,
    ExamplesOverride,
    ExamplesRestrictionsNamespace,
    Explanation,
    ExplanationMetadataOverride,
    ExplanationParameters,
    ExplanationSpec,
    ExplanationSpecOverride,
    FeatureNoiseSigma,
    IntegratedGradientsAttribution,
    ModelExplanation,
    Neighbor,
    Presets,
    SampledShapleyAttribution,
    SmoothGradConfig,
    XraiAttribution,
)
from .explanation_metadata import (
    ExplanationMetadata,
)
from .feature import (
    Feature,
)
from .feature_monitoring_stats import (
    FeatureStatsAnomaly,
)
from .feature_selector import (
    FeatureSelector,
    IdMatcher,
)
from .featurestore import (
    Featurestore,
)
from .featurestore_monitoring import (
    FeaturestoreMonitoringConfig,
)
from .featurestore_online_service import (
    FeatureValue,
    FeatureValueList,
    ReadFeatureValuesRequest,
    ReadFeatureValuesResponse,
    StreamingReadFeatureValuesRequest,
    WriteFeatureValuesPayload,
    WriteFeatureValuesRequest,
    WriteFeatureValuesResponse,
)
from .featurestore_service import (
    BatchCreateFeaturesOperationMetadata,
    BatchCreateFeaturesRequest,
    BatchCreateFeaturesResponse,
    BatchReadFeatureValuesOperationMetadata,
    BatchReadFeatureValuesRequest,
    BatchReadFeatureValuesResponse,
    CreateEntityTypeOperationMetadata,
    CreateEntityTypeRequest,
    CreateFeatureOperationMetadata,
    CreateFeatureRequest,
    CreateFeaturestoreOperationMetadata,
    CreateFeaturestoreRequest,
    DeleteEntityTypeRequest,
    DeleteFeatureRequest,
    DeleteFeaturestoreRequest,
    DeleteFeatureValuesOperationMetadata,
    DeleteFeatureValuesRequest,
    DeleteFeatureValuesResponse,
    DestinationFeatureSetting,
    EntityIdSelector,
    ExportFeatureValuesOperationMetadata,
    ExportFeatureValuesRequest,
    ExportFeatureValuesResponse,
    FeatureValueDestination,
    GetEntityTypeRequest,
    GetFeatureRequest,
    GetFeaturestoreRequest,
    ImportFeatureValuesOperationMetadata,
    ImportFeatureValuesRequest,
    ImportFeatureValuesResponse,
    ListEntityTypesRequest,
    ListEntityTypesResponse,
    ListFeaturesRequest,
    ListFeaturesResponse,
    ListFeaturestoresRequest,
    ListFeaturestoresResponse,
    SearchFeaturesRequest,
    SearchFeaturesResponse,
    UpdateEntityTypeRequest,
    UpdateFeatureRequest,
    UpdateFeaturestoreOperationMetadata,
    UpdateFeaturestoreRequest,
)
from .hyperparameter_tuning_job import (
    HyperparameterTuningJob,
)
from .index import (
    Index,
    IndexDatapoint,
    IndexStats,
)
from .index_endpoint import (
    DeployedIndex,
    DeployedIndexAuthConfig,
    IndexEndpoint,
    IndexPrivateEndpoints,
)
from .index_endpoint_service import (
    CreateIndexEndpointOperationMetadata,
    CreateIndexEndpointRequest,
    DeleteIndexEndpointRequest,
    DeployIndexOperationMetadata,
    DeployIndexRequest,
    DeployIndexResponse,
    GetIndexEndpointRequest,
    ListIndexEndpointsRequest,
    ListIndexEndpointsResponse,
    MutateDeployedIndexOperationMetadata,
    MutateDeployedIndexRequest,
    MutateDeployedIndexResponse,
    UndeployIndexOperationMetadata,
    UndeployIndexRequest,
    UndeployIndexResponse,
    UpdateIndexEndpointRequest,
)
from .index_service import (
    CreateIndexOperationMetadata,
    CreateIndexRequest,
    DeleteIndexRequest,
    GetIndexRequest,
    ListIndexesRequest,
    ListIndexesResponse,
    NearestNeighborSearchOperationMetadata,
    RemoveDatapointsRequest,
    RemoveDatapointsResponse,
    UpdateIndexOperationMetadata,
    UpdateIndexRequest,
    UpsertDatapointsRequest,
    UpsertDatapointsResponse,
)
from .io import (
    AvroSource,
    BigQueryDestination,
    BigQuerySource,
    ContainerRegistryDestination,
    CsvDestination,
    CsvSource,
    GcsDestination,
    GcsSource,
    TFRecordDestination,
)
from .job_service import (
    CancelBatchPredictionJobRequest,
    CancelCustomJobRequest,
    CancelDataLabelingJobRequest,
    CancelHyperparameterTuningJobRequest,
    CancelNasJobRequest,
    CreateBatchPredictionJobRequest,
    CreateCustomJobRequest,
    CreateDataLabelingJobRequest,
    CreateHyperparameterTuningJobRequest,
    CreateModelDeploymentMonitoringJobRequest,
    CreateNasJobRequest,
    DeleteBatchPredictionJobRequest,
    DeleteCustomJobRequest,
    DeleteDataLabelingJobRequest,
    DeleteHyperparameterTuningJobRequest,
    DeleteModelDeploymentMonitoringJobRequest,
    DeleteNasJobRequest,
    GetBatchPredictionJobRequest,
    GetCustomJobRequest,
    GetDataLabelingJobRequest,
    GetHyperparameterTuningJobRequest,
    GetModelDeploymentMonitoringJobRequest,
    GetNasJobRequest,
    GetNasTrialDetailRequest,
    ListBatchPredictionJobsRequest,
    ListBatchPredictionJobsResponse,
    ListCustomJobsRequest,
    ListCustomJobsResponse,
    ListDataLabelingJobsRequest,
    ListDataLabelingJobsResponse,
    ListHyperparameterTuningJobsRequest,
    ListHyperparameterTuningJobsResponse,
    ListModelDeploymentMonitoringJobsRequest,
    ListModelDeploymentMonitoringJobsResponse,
    ListNasJobsRequest,
    ListNasJobsResponse,
    ListNasTrialDetailsRequest,
    ListNasTrialDetailsResponse,
    PauseModelDeploymentMonitoringJobRequest,
    ResumeModelDeploymentMonitoringJobRequest,
    SearchModelDeploymentMonitoringStatsAnomaliesRequest,
    SearchModelDeploymentMonitoringStatsAnomaliesResponse,
    UpdateModelDeploymentMonitoringJobOperationMetadata,
    UpdateModelDeploymentMonitoringJobRequest,
)
from .lineage_subgraph import (
    LineageSubgraph,
)
from .machine_resources import (
    AutomaticResources,
    AutoscalingMetricSpec,
    BatchDedicatedResources,
    DedicatedResources,
    DiskSpec,
    MachineSpec,
    NfsMount,
    ResourcesConsumed,
)
from .manual_batch_tuning_parameters import (
    ManualBatchTuningParameters,
)
from .match_service import (
    FindNeighborsRequest,
    FindNeighborsResponse,
    ReadIndexDatapointsRequest,
    ReadIndexDatapointsResponse,
)
from .metadata_schema import (
    MetadataSchema,
)
from .metadata_service import (
    AddContextArtifactsAndExecutionsRequest,
    AddContextArtifactsAndExecutionsResponse,
    AddContextChildrenRequest,
    AddContextChildrenResponse,
    AddExecutionEventsRequest,
    AddExecutionEventsResponse,
    CreateArtifactRequest,
    CreateContextRequest,
    CreateExecutionRequest,
    CreateMetadataSchemaRequest,
    CreateMetadataStoreOperationMetadata,
    CreateMetadataStoreRequest,
    DeleteArtifactRequest,
    DeleteContextRequest,
    DeleteExecutionRequest,
    DeleteMetadataStoreOperationMetadata,
    DeleteMetadataStoreRequest,
    GetArtifactRequest,
    GetContextRequest,
    GetExecutionRequest,
    GetMetadataSchemaRequest,
    GetMetadataStoreRequest,
    ListArtifactsRequest,
    ListArtifactsResponse,
    ListContextsRequest,
    ListContextsResponse,
    ListExecutionsRequest,
    ListExecutionsResponse,
    ListMetadataSchemasRequest,
    ListMetadataSchemasResponse,
    ListMetadataStoresRequest,
    ListMetadataStoresResponse,
    PurgeArtifactsMetadata,
    PurgeArtifactsRequest,
    PurgeArtifactsResponse,
    PurgeContextsMetadata,
    PurgeContextsRequest,
    PurgeContextsResponse,
    PurgeExecutionsMetadata,
    PurgeExecutionsRequest,
    PurgeExecutionsResponse,
    QueryArtifactLineageSubgraphRequest,
    QueryContextLineageSubgraphRequest,
    QueryExecutionInputsAndOutputsRequest,
    RemoveContextChildrenRequest,
    RemoveContextChildrenResponse,
    UpdateArtifactRequest,
    UpdateContextRequest,
    UpdateExecutionRequest,
)
from .metadata_store import (
    MetadataStore,
)
from .migratable_resource import (
    MigratableResource,
)
from .migration_service import (
    BatchMigrateResourcesOperationMetadata,
    BatchMigrateResourcesRequest,
    BatchMigrateResourcesResponse,
    MigrateResourceRequest,
    MigrateResourceResponse,
    SearchMigratableResourcesRequest,
    SearchMigratableResourcesResponse,
)
from .model import (
    LargeModelReference,
    Model,
    ModelContainerSpec,
    ModelSourceInfo,
    Port,
    PredictSchemata,
)
from .model_deployment_monitoring_job import (
    ModelDeploymentMonitoringBigQueryTable,
    ModelDeploymentMonitoringJob,
    ModelDeploymentMonitoringObjectiveConfig,
    ModelDeploymentMonitoringScheduleConfig,
    ModelMonitoringStatsAnomalies,
    ModelDeploymentMonitoringObjectiveType,
)
from .model_evaluation import (
    ModelEvaluation,
)
from .model_evaluation_slice import (
    ModelEvaluationSlice,
)
from .model_garden_service import (
    GetPublisherModelRequest,
    PublisherModelView,
)
from .model_monitoring import (
    ModelMonitoringAlertConfig,
    ModelMonitoringObjectiveConfig,
    SamplingStrategy,
    ThresholdConfig,
)
from .model_service import (
    BatchImportEvaluatedAnnotationsRequest,
    BatchImportEvaluatedAnnotationsResponse,
    BatchImportModelEvaluationSlicesRequest,
    BatchImportModelEvaluationSlicesResponse,
    CopyModelOperationMetadata,
    CopyModelRequest,
    CopyModelResponse,
    DeleteModelRequest,
    DeleteModelVersionRequest,
    ExportModelOperationMetadata,
    ExportModelRequest,
    ExportModelResponse,
    GetModelEvaluationRequest,
    GetModelEvaluationSliceRequest,
    GetModelRequest,
    ImportModelEvaluationRequest,
    ListModelEvaluationSlicesRequest,
    ListModelEvaluationSlicesResponse,
    ListModelEvaluationsRequest,
    ListModelEvaluationsResponse,
    ListModelsRequest,
    ListModelsResponse,
    ListModelVersionsRequest,
    ListModelVersionsResponse,
    MergeVersionAliasesRequest,
    UpdateExplanationDatasetOperationMetadata,
    UpdateExplanationDatasetRequest,
    UpdateExplanationDatasetResponse,
    UpdateModelRequest,
    UploadModelOperationMetadata,
    UploadModelRequest,
    UploadModelResponse,
)
from .nas_job import (
    NasJob,
    NasJobOutput,
    NasJobSpec,
    NasTrial,
    NasTrialDetail,
)
from .operation import (
    DeleteOperationMetadata,
    GenericOperationMetadata,
)
from .pipeline_job import (
    PipelineJob,
    PipelineJobDetail,
    PipelineTaskDetail,
    PipelineTaskExecutorDetail,
    PipelineTemplateMetadata,
)
from .pipeline_service import (
    CancelPipelineJobRequest,
    CancelTrainingPipelineRequest,
    CreatePipelineJobRequest,
    CreateTrainingPipelineRequest,
    DeletePipelineJobRequest,
    DeleteTrainingPipelineRequest,
    GetPipelineJobRequest,
    GetTrainingPipelineRequest,
    ListPipelineJobsRequest,
    ListPipelineJobsResponse,
    ListTrainingPipelinesRequest,
    ListTrainingPipelinesResponse,
)
from .prediction_service import (
    ExplainRequest,
    ExplainResponse,
    PredictRequest,
    PredictResponse,
    RawPredictRequest,
    StreamingPredictRequest,
    StreamingPredictResponse,
)
from .publisher_model import (
    PublisherModel,
)
from .saved_query import (
    SavedQuery,
)
from .schedule import (
    Schedule,
)
from .schedule_service import (
    CreateScheduleRequest,
    DeleteScheduleRequest,
    GetScheduleRequest,
    ListSchedulesRequest,
    ListSchedulesResponse,
    PauseScheduleRequest,
    ResumeScheduleRequest,
    UpdateScheduleRequest,
)
from .service_networking import (
    PrivateServiceConnectConfig,
)
from .publisher_model import (
    PublisherModel,
)
from .saved_query import (
    SavedQuery,
)
from .service_networking import (
    PrivateServiceConnectConfig,
)
from .specialist_pool import (
    SpecialistPool,
)
from .specialist_pool_service import (
    CreateSpecialistPoolOperationMetadata,
    CreateSpecialistPoolRequest,
    DeleteSpecialistPoolRequest,
    GetSpecialistPoolRequest,
    ListSpecialistPoolsRequest,
    ListSpecialistPoolsResponse,
    UpdateSpecialistPoolOperationMetadata,
    UpdateSpecialistPoolRequest,
)
from .study import (
    Measurement,
    Study,
    StudySpec,
    Trial,
)
from .tensorboard import (
    Tensorboard,
)
from .tensorboard_data import (
    Scalar,
    TensorboardBlob,
    TensorboardBlobSequence,
    TensorboardTensor,
    TimeSeriesData,
    TimeSeriesDataPoint,
)
from .tensorboard_experiment import (
    TensorboardExperiment,
)
from .tensorboard_run import (
    TensorboardRun,
)
from .tensorboard_service import (
    BatchCreateTensorboardRunsRequest,
    BatchCreateTensorboardRunsResponse,
    BatchCreateTensorboardTimeSeriesRequest,
    BatchCreateTensorboardTimeSeriesResponse,
    BatchReadTensorboardTimeSeriesDataRequest,
    BatchReadTensorboardTimeSeriesDataResponse,
    CreateTensorboardExperimentRequest,
    CreateTensorboardOperationMetadata,
    CreateTensorboardRequest,
    CreateTensorboardRunRequest,
    CreateTensorboardTimeSeriesRequest,
    DeleteTensorboardExperimentRequest,
    DeleteTensorboardRequest,
    DeleteTensorboardRunRequest,
    DeleteTensorboardTimeSeriesRequest,
    ExportTensorboardTimeSeriesDataRequest,
    ExportTensorboardTimeSeriesDataResponse,
    GetTensorboardExperimentRequest,
    GetTensorboardRequest,
    GetTensorboardRunRequest,
    GetTensorboardTimeSeriesRequest,
    ListTensorboardExperimentsRequest,
    ListTensorboardExperimentsResponse,
    ListTensorboardRunsRequest,
    ListTensorboardRunsResponse,
    ListTensorboardsRequest,
    ListTensorboardsResponse,
    ListTensorboardTimeSeriesRequest,
    ListTensorboardTimeSeriesResponse,
    ReadTensorboardBlobDataRequest,
    ReadTensorboardBlobDataResponse,
    ReadTensorboardTimeSeriesDataRequest,
    ReadTensorboardTimeSeriesDataResponse,
    ReadTensorboardUsageRequest,
    ReadTensorboardUsageResponse,
    UpdateTensorboardExperimentRequest,
    UpdateTensorboardOperationMetadata,
    UpdateTensorboardRequest,
    UpdateTensorboardRunRequest,
    UpdateTensorboardTimeSeriesRequest,
    WriteTensorboardExperimentDataRequest,
    WriteTensorboardExperimentDataResponse,
    WriteTensorboardRunDataRequest,
    WriteTensorboardRunDataResponse,
)
from .tensorboard_time_series import (
    TensorboardTimeSeries,
)
from .training_pipeline import (
    FilterSplit,
    FractionSplit,
    InputDataConfig,
    PredefinedSplit,
    StratifiedSplit,
    TimestampSplit,
    TrainingPipeline,
)
from .types import (
    BoolArray,
    DoubleArray,
    Int64Array,
    StringArray,
    Tensor,
)
from .unmanaged_container_model import (
    UnmanagedContainerModel,
)
from .user_action_reference import (
    UserActionReference,
)
from .value import (
    Value,
)
from .vizier_service import (
    AddTrialMeasurementRequest,
    CheckTrialEarlyStoppingStateMetatdata,
    CheckTrialEarlyStoppingStateRequest,
    CheckTrialEarlyStoppingStateResponse,
    CompleteTrialRequest,
    CreateStudyRequest,
    CreateTrialRequest,
    DeleteStudyRequest,
    DeleteTrialRequest,
    GetStudyRequest,
    GetTrialRequest,
    ListOptimalTrialsRequest,
    ListOptimalTrialsResponse,
    ListStudiesRequest,
    ListStudiesResponse,
    ListTrialsRequest,
    ListTrialsResponse,
    LookupStudyRequest,
    StopTrialRequest,
    SuggestTrialsMetadata,
    SuggestTrialsRequest,
    SuggestTrialsResponse,
)

__all__ = (
    "AcceleratorType",
    "Annotation",
    "AnnotationSpec",
    "Artifact",
    "BatchPredictionJob",
    "CompletionStats",
    "Context",
    "ContainerSpec",
    "CustomJob",
    "CustomJobSpec",
    "PythonPackageSpec",
    "Scheduling",
    "WorkerPoolSpec",
    "DataItem",
    "ActiveLearningConfig",
    "DataLabelingJob",
    "SampleConfig",
    "TrainingConfig",
    "Dataset",
    "ExportDataConfig",
    "ExportFractionSplit",
    "ImportDataConfig",
    "CreateDatasetOperationMetadata",
    "CreateDatasetRequest",
    "DataItemView",
    "DeleteDatasetRequest",
    "DeleteSavedQueryRequest",
    "ExportDataOperationMetadata",
    "ExportDataRequest",
    "ExportDataResponse",
    "GetAnnotationSpecRequest",
    "GetDatasetRequest",
    "ImportDataOperationMetadata",
    "ImportDataRequest",
    "ImportDataResponse",
    "ListAnnotationsRequest",
    "ListAnnotationsResponse",
    "ListDataItemsRequest",
    "ListDataItemsResponse",
    "ListDatasetsRequest",
    "ListDatasetsResponse",
    "ListSavedQueriesRequest",
    "ListSavedQueriesResponse",
    "SearchDataItemsRequest",
    "SearchDataItemsResponse",
    "UpdateDatasetRequest",
    "DeployedIndexRef",
    "DeployedModelRef",
    "EncryptionSpec",
    "DeployedModel",
    "Endpoint",
    "PredictRequestResponseLoggingConfig",
    "PrivateEndpoints",
    "CreateEndpointOperationMetadata",
    "CreateEndpointRequest",
    "DeleteEndpointRequest",
    "DeployModelOperationMetadata",
    "DeployModelRequest",
    "DeployModelResponse",
    "GetEndpointRequest",
    "ListEndpointsRequest",
    "ListEndpointsResponse",
    "MutateDeployedModelOperationMetadata",
    "MutateDeployedModelRequest",
    "MutateDeployedModelResponse",
    "UndeployModelOperationMetadata",
    "UndeployModelRequest",
    "UndeployModelResponse",
    "UpdateEndpointRequest",
    "EntityType",
    "EnvVar",
    "ErrorAnalysisAnnotation",
    "EvaluatedAnnotation",
    "EvaluatedAnnotationExplanation",
    "Event",
    "Execution",
    "Attribution",
    "BlurBaselineConfig",
    "Examples",
    "ExamplesOverride",
    "ExamplesRestrictionsNamespace",
    "Explanation",
    "ExplanationMetadataOverride",
    "ExplanationParameters",
    "ExplanationSpec",
    "ExplanationSpecOverride",
    "FeatureNoiseSigma",
    "IntegratedGradientsAttribution",
    "ModelExplanation",
    "Neighbor",
    "Presets",
    "SampledShapleyAttribution",
    "SmoothGradConfig",
    "XraiAttribution",
    "ExplanationMetadata",
    "Feature",
    "FeatureStatsAnomaly",
    "FeatureSelector",
    "IdMatcher",
    "Featurestore",
    "FeaturestoreMonitoringConfig",
    "FeatureValue",
    "FeatureValueList",
    "ReadFeatureValuesRequest",
    "ReadFeatureValuesResponse",
    "StreamingReadFeatureValuesRequest",
    "WriteFeatureValuesPayload",
    "WriteFeatureValuesRequest",
    "WriteFeatureValuesResponse",
    "BatchCreateFeaturesOperationMetadata",
    "BatchCreateFeaturesRequest",
    "BatchCreateFeaturesResponse",
    "BatchReadFeatureValuesOperationMetadata",
    "BatchReadFeatureValuesRequest",
    "BatchReadFeatureValuesResponse",
    "CreateEntityTypeOperationMetadata",
    "CreateEntityTypeRequest",
    "CreateFeatureOperationMetadata",
    "CreateFeatureRequest",
    "CreateFeaturestoreOperationMetadata",
    "CreateFeaturestoreRequest",
    "DeleteEntityTypeRequest",
    "DeleteFeatureRequest",
    "DeleteFeaturestoreRequest",
    "DeleteFeatureValuesOperationMetadata",
    "DeleteFeatureValuesRequest",
    "DeleteFeatureValuesResponse",
    "DestinationFeatureSetting",
    "EntityIdSelector",
    "ExportFeatureValuesOperationMetadata",
    "ExportFeatureValuesRequest",
    "ExportFeatureValuesResponse",
    "FeatureValueDestination",
    "GetEntityTypeRequest",
    "GetFeatureRequest",
    "GetFeaturestoreRequest",
    "ImportFeatureValuesOperationMetadata",
    "ImportFeatureValuesRequest",
    "ImportFeatureValuesResponse",
    "ListEntityTypesRequest",
    "ListEntityTypesResponse",
    "ListFeaturesRequest",
    "ListFeaturesResponse",
    "ListFeaturestoresRequest",
    "ListFeaturestoresResponse",
    "SearchFeaturesRequest",
    "SearchFeaturesResponse",
    "UpdateEntityTypeRequest",
    "UpdateFeatureRequest",
    "UpdateFeaturestoreOperationMetadata",
    "UpdateFeaturestoreRequest",
    "HyperparameterTuningJob",
    "Index",
    "IndexDatapoint",
    "IndexStats",
    "DeployedIndex",
    "DeployedIndexAuthConfig",
    "IndexEndpoint",
    "IndexPrivateEndpoints",
    "CreateIndexEndpointOperationMetadata",
    "CreateIndexEndpointRequest",
    "DeleteIndexEndpointRequest",
    "DeployIndexOperationMetadata",
    "DeployIndexRequest",
    "DeployIndexResponse",
    "GetIndexEndpointRequest",
    "ListIndexEndpointsRequest",
    "ListIndexEndpointsResponse",
    "MutateDeployedIndexOperationMetadata",
    "MutateDeployedIndexRequest",
    "MutateDeployedIndexResponse",
    "UndeployIndexOperationMetadata",
    "UndeployIndexRequest",
    "UndeployIndexResponse",
    "UpdateIndexEndpointRequest",
    "CreateIndexOperationMetadata",
    "CreateIndexRequest",
    "DeleteIndexRequest",
    "GetIndexRequest",
    "ListIndexesRequest",
    "ListIndexesResponse",
    "NearestNeighborSearchOperationMetadata",
    "RemoveDatapointsRequest",
    "RemoveDatapointsResponse",
    "UpdateIndexOperationMetadata",
    "UpdateIndexRequest",
    "UpsertDatapointsRequest",
    "UpsertDatapointsResponse",
    "AvroSource",
    "BigQueryDestination",
    "BigQuerySource",
    "ContainerRegistryDestination",
    "CsvDestination",
    "CsvSource",
    "GcsDestination",
    "GcsSource",
    "TFRecordDestination",
    "CancelBatchPredictionJobRequest",
    "CancelCustomJobRequest",
    "CancelDataLabelingJobRequest",
    "CancelHyperparameterTuningJobRequest",
    "CancelNasJobRequest",
    "CreateBatchPredictionJobRequest",
    "CreateCustomJobRequest",
    "CreateDataLabelingJobRequest",
    "CreateHyperparameterTuningJobRequest",
    "CreateModelDeploymentMonitoringJobRequest",
    "CreateNasJobRequest",
    "DeleteBatchPredictionJobRequest",
    "DeleteCustomJobRequest",
    "DeleteDataLabelingJobRequest",
    "DeleteHyperparameterTuningJobRequest",
    "DeleteModelDeploymentMonitoringJobRequest",
    "DeleteNasJobRequest",
    "GetBatchPredictionJobRequest",
    "GetCustomJobRequest",
    "GetDataLabelingJobRequest",
    "GetHyperparameterTuningJobRequest",
    "GetModelDeploymentMonitoringJobRequest",
    "GetNasJobRequest",
    "GetNasTrialDetailRequest",
    "ListBatchPredictionJobsRequest",
    "ListBatchPredictionJobsResponse",
    "ListCustomJobsRequest",
    "ListCustomJobsResponse",
    "ListDataLabelingJobsRequest",
    "ListDataLabelingJobsResponse",
    "ListHyperparameterTuningJobsRequest",
    "ListHyperparameterTuningJobsResponse",
    "ListModelDeploymentMonitoringJobsRequest",
    "ListModelDeploymentMonitoringJobsResponse",
    "ListNasJobsRequest",
    "ListNasJobsResponse",
    "ListNasTrialDetailsRequest",
    "ListNasTrialDetailsResponse",
    "PauseModelDeploymentMonitoringJobRequest",
    "ResumeModelDeploymentMonitoringJobRequest",
    "SearchModelDeploymentMonitoringStatsAnomaliesRequest",
    "SearchModelDeploymentMonitoringStatsAnomaliesResponse",
    "UpdateModelDeploymentMonitoringJobOperationMetadata",
    "UpdateModelDeploymentMonitoringJobRequest",
    "JobState",
    "LineageSubgraph",
    "AutomaticResources",
    "AutoscalingMetricSpec",
    "BatchDedicatedResources",
    "DedicatedResources",
    "DiskSpec",
    "MachineSpec",
    "NfsMount",
    "ResourcesConsumed",
    "ManualBatchTuningParameters",
    "FindNeighborsRequest",
    "FindNeighborsResponse",
    "ReadIndexDatapointsRequest",
    "ReadIndexDatapointsResponse",
    "MetadataSchema",
    "AddContextArtifactsAndExecutionsRequest",
    "AddContextArtifactsAndExecutionsResponse",
    "AddContextChildrenRequest",
    "AddContextChildrenResponse",
    "AddExecutionEventsRequest",
    "AddExecutionEventsResponse",
    "CreateArtifactRequest",
    "CreateContextRequest",
    "CreateExecutionRequest",
    "CreateMetadataSchemaRequest",
    "CreateMetadataStoreOperationMetadata",
    "CreateMetadataStoreRequest",
    "DeleteArtifactRequest",
    "DeleteContextRequest",
    "DeleteExecutionRequest",
    "DeleteMetadataStoreOperationMetadata",
    "DeleteMetadataStoreRequest",
    "GetArtifactRequest",
    "GetContextRequest",
    "GetExecutionRequest",
    "GetMetadataSchemaRequest",
    "GetMetadataStoreRequest",
    "ListArtifactsRequest",
    "ListArtifactsResponse",
    "ListContextsRequest",
    "ListContextsResponse",
    "ListExecutionsRequest",
    "ListExecutionsResponse",
    "ListMetadataSchemasRequest",
    "ListMetadataSchemasResponse",
    "ListMetadataStoresRequest",
    "ListMetadataStoresResponse",
    "PurgeArtifactsMetadata",
    "PurgeArtifactsRequest",
    "PurgeArtifactsResponse",
    "PurgeContextsMetadata",
    "PurgeContextsRequest",
    "PurgeContextsResponse",
    "PurgeExecutionsMetadata",
    "PurgeExecutionsRequest",
    "PurgeExecutionsResponse",
    "QueryArtifactLineageSubgraphRequest",
    "QueryContextLineageSubgraphRequest",
    "QueryExecutionInputsAndOutputsRequest",
    "RemoveContextChildrenRequest",
    "RemoveContextChildrenResponse",
    "UpdateArtifactRequest",
    "UpdateContextRequest",
    "UpdateExecutionRequest",
    "MetadataStore",
    "MigratableResource",
    "BatchMigrateResourcesOperationMetadata",
    "BatchMigrateResourcesRequest",
    "BatchMigrateResourcesResponse",
    "MigrateResourceRequest",
    "MigrateResourceResponse",
    "SearchMigratableResourcesRequest",
    "SearchMigratableResourcesResponse",
    "LargeModelReference",
    "Model",
    "ModelContainerSpec",
    "ModelSourceInfo",
    "Port",
    "PredictSchemata",
    "ModelDeploymentMonitoringBigQueryTable",
    "ModelDeploymentMonitoringJob",
    "ModelDeploymentMonitoringObjectiveConfig",
    "ModelDeploymentMonitoringScheduleConfig",
    "ModelMonitoringStatsAnomalies",
    "ModelDeploymentMonitoringObjectiveType",
    "ModelEvaluation",
    "ModelEvaluationSlice",
    "GetPublisherModelRequest",
    "PublisherModelView",
    "ModelMonitoringAlertConfig",
    "ModelMonitoringObjectiveConfig",
    "SamplingStrategy",
    "ThresholdConfig",
    "BatchImportEvaluatedAnnotationsRequest",
    "BatchImportEvaluatedAnnotationsResponse",
    "BatchImportModelEvaluationSlicesRequest",
    "BatchImportModelEvaluationSlicesResponse",
    "CopyModelOperationMetadata",
    "CopyModelRequest",
    "CopyModelResponse",
    "DeleteModelRequest",
    "DeleteModelVersionRequest",
    "ExportModelOperationMetadata",
    "ExportModelRequest",
    "ExportModelResponse",
    "GetModelEvaluationRequest",
    "GetModelEvaluationSliceRequest",
    "GetModelRequest",
    "ImportModelEvaluationRequest",
    "ListModelEvaluationSlicesRequest",
    "ListModelEvaluationSlicesResponse",
    "ListModelEvaluationsRequest",
    "ListModelEvaluationsResponse",
    "ListModelsRequest",
    "ListModelsResponse",
    "ListModelVersionsRequest",
    "ListModelVersionsResponse",
    "MergeVersionAliasesRequest",
    "UpdateExplanationDatasetOperationMetadata",
    "UpdateExplanationDatasetRequest",
    "UpdateExplanationDatasetResponse",
    "UpdateModelRequest",
    "UploadModelOperationMetadata",
    "UploadModelRequest",
    "UploadModelResponse",
    "NasJob",
    "NasJobOutput",
    "NasJobSpec",
    "NasTrial",
    "NasTrialDetail",
    "DeleteOperationMetadata",
    "GenericOperationMetadata",
    "PipelineFailurePolicy",
    "PipelineJob",
    "PipelineJobDetail",
    "PipelineTaskDetail",
    "PipelineTaskExecutorDetail",
    "PipelineTemplateMetadata",
    "CancelPipelineJobRequest",
    "CancelTrainingPipelineRequest",
    "CreatePipelineJobRequest",
    "CreateTrainingPipelineRequest",
    "DeletePipelineJobRequest",
    "DeleteTrainingPipelineRequest",
    "GetPipelineJobRequest",
    "GetTrainingPipelineRequest",
    "ListPipelineJobsRequest",
    "ListPipelineJobsResponse",
    "ListTrainingPipelinesRequest",
    "ListTrainingPipelinesResponse",
    "PipelineState",
    "ExplainRequest",
    "ExplainResponse",
    "PredictRequest",
    "PredictResponse",
    "RawPredictRequest",
<<<<<<< HEAD
    "StreamingPredictRequest",
    "StreamingPredictResponse",
    "PublisherModel",
    "SavedQuery",
    "Schedule",
    "CreateScheduleRequest",
    "DeleteScheduleRequest",
    "GetScheduleRequest",
    "ListSchedulesRequest",
    "ListSchedulesResponse",
    "PauseScheduleRequest",
    "ResumeScheduleRequest",
    "UpdateScheduleRequest",
=======
    "PublisherModel",
    "SavedQuery",
>>>>>>> ff475130
    "PrivateServiceConnectConfig",
    "SpecialistPool",
    "CreateSpecialistPoolOperationMetadata",
    "CreateSpecialistPoolRequest",
    "DeleteSpecialistPoolRequest",
    "GetSpecialistPoolRequest",
    "ListSpecialistPoolsRequest",
    "ListSpecialistPoolsResponse",
    "UpdateSpecialistPoolOperationMetadata",
    "UpdateSpecialistPoolRequest",
    "Measurement",
    "Study",
    "StudySpec",
    "Trial",
    "Tensorboard",
    "Scalar",
    "TensorboardBlob",
    "TensorboardBlobSequence",
    "TensorboardTensor",
    "TimeSeriesData",
    "TimeSeriesDataPoint",
    "TensorboardExperiment",
    "TensorboardRun",
    "BatchCreateTensorboardRunsRequest",
    "BatchCreateTensorboardRunsResponse",
    "BatchCreateTensorboardTimeSeriesRequest",
    "BatchCreateTensorboardTimeSeriesResponse",
    "BatchReadTensorboardTimeSeriesDataRequest",
    "BatchReadTensorboardTimeSeriesDataResponse",
    "CreateTensorboardExperimentRequest",
    "CreateTensorboardOperationMetadata",
    "CreateTensorboardRequest",
    "CreateTensorboardRunRequest",
    "CreateTensorboardTimeSeriesRequest",
    "DeleteTensorboardExperimentRequest",
    "DeleteTensorboardRequest",
    "DeleteTensorboardRunRequest",
    "DeleteTensorboardTimeSeriesRequest",
    "ExportTensorboardTimeSeriesDataRequest",
    "ExportTensorboardTimeSeriesDataResponse",
    "GetTensorboardExperimentRequest",
    "GetTensorboardRequest",
    "GetTensorboardRunRequest",
    "GetTensorboardTimeSeriesRequest",
    "ListTensorboardExperimentsRequest",
    "ListTensorboardExperimentsResponse",
    "ListTensorboardRunsRequest",
    "ListTensorboardRunsResponse",
    "ListTensorboardsRequest",
    "ListTensorboardsResponse",
    "ListTensorboardTimeSeriesRequest",
    "ListTensorboardTimeSeriesResponse",
    "ReadTensorboardBlobDataRequest",
    "ReadTensorboardBlobDataResponse",
    "ReadTensorboardTimeSeriesDataRequest",
    "ReadTensorboardTimeSeriesDataResponse",
    "ReadTensorboardUsageRequest",
    "ReadTensorboardUsageResponse",
    "UpdateTensorboardExperimentRequest",
    "UpdateTensorboardOperationMetadata",
    "UpdateTensorboardRequest",
    "UpdateTensorboardRunRequest",
    "UpdateTensorboardTimeSeriesRequest",
    "WriteTensorboardExperimentDataRequest",
    "WriteTensorboardExperimentDataResponse",
    "WriteTensorboardRunDataRequest",
    "WriteTensorboardRunDataResponse",
    "TensorboardTimeSeries",
    "FilterSplit",
    "FractionSplit",
    "InputDataConfig",
    "PredefinedSplit",
    "StratifiedSplit",
    "TimestampSplit",
    "TrainingPipeline",
    "BoolArray",
    "DoubleArray",
    "Int64Array",
    "StringArray",
    "Tensor",
    "UnmanagedContainerModel",
    "UserActionReference",
    "Value",
    "AddTrialMeasurementRequest",
    "CheckTrialEarlyStoppingStateMetatdata",
    "CheckTrialEarlyStoppingStateRequest",
    "CheckTrialEarlyStoppingStateResponse",
    "CompleteTrialRequest",
    "CreateStudyRequest",
    "CreateTrialRequest",
    "DeleteStudyRequest",
    "DeleteTrialRequest",
    "GetStudyRequest",
    "GetTrialRequest",
    "ListOptimalTrialsRequest",
    "ListOptimalTrialsResponse",
    "ListStudiesRequest",
    "ListStudiesResponse",
    "ListTrialsRequest",
    "ListTrialsResponse",
    "LookupStudyRequest",
    "StopTrialRequest",
    "SuggestTrialsMetadata",
    "SuggestTrialsRequest",
    "SuggestTrialsResponse",
)<|MERGE_RESOLUTION|>--- conflicted
+++ resolved
@@ -1090,7 +1090,6 @@
     "PredictRequest",
     "PredictResponse",
     "RawPredictRequest",
-<<<<<<< HEAD
     "StreamingPredictRequest",
     "StreamingPredictResponse",
     "PublisherModel",
@@ -1104,10 +1103,6 @@
     "PauseScheduleRequest",
     "ResumeScheduleRequest",
     "UpdateScheduleRequest",
-=======
-    "PublisherModel",
-    "SavedQuery",
->>>>>>> ff475130
     "PrivateServiceConnectConfig",
     "SpecialistPool",
     "CreateSpecialistPoolOperationMetadata",
