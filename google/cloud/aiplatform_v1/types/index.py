# -*- coding: utf-8 -*-
# Copyright 2023 Google LLC
#
# Licensed under the Apache License, Version 2.0 (the "License");
# you may not use this file except in compliance with the License.
# You may obtain a copy of the License at
#
#     http://www.apache.org/licenses/LICENSE-2.0
#
# Unless required by applicable law or agreed to in writing, software
# distributed under the License is distributed on an "AS IS" BASIS,
# WITHOUT WARRANTIES OR CONDITIONS OF ANY KIND, either express or implied.
# See the License for the specific language governing permissions and
# limitations under the License.
#
from __future__ import annotations

from typing import MutableMapping, MutableSequence

import proto  # type: ignore

from google.cloud.aiplatform_v1.types import deployed_index_ref
from google.protobuf import struct_pb2  # type: ignore
from google.protobuf import timestamp_pb2  # type: ignore


__protobuf__ = proto.module(
    package="google.cloud.aiplatform.v1",
    manifest={
        "Index",
        "IndexDatapoint",
        "IndexStats",
    },
)


class Index(proto.Message):
    r"""A representation of a collection of database items organized
    in a way that allows for approximate nearest neighbor (a.k.a
    ANN) algorithms search.

    Attributes:
        name (str):
            Output only. The resource name of the Index.
        display_name (str):
            Required. The display name of the Index.
            The name can be up to 128 characters long and
            can consist of any UTF-8 characters.
        description (str):
            The description of the Index.
        metadata_schema_uri (str):
            Immutable. Points to a YAML file stored on Google Cloud
            Storage describing additional information about the Index,
            that is specific to it. Unset if the Index does not have any
            additional information. The schema is defined as an OpenAPI
            3.0.2 `Schema
            Object <https://github.com/OAI/OpenAPI-Specification/blob/main/versions/3.0.2.md#schemaObject>`__.
            Note: The URI given on output will be immutable and probably
            different, including the URI scheme, than the one given on
            input. The output URI will point to a location where the
            user only has a read access.
        metadata (google.protobuf.struct_pb2.Value):
            An additional information about the Index; the schema of the
            metadata can be found in
            [metadata_schema][google.cloud.aiplatform.v1.Index.metadata_schema_uri].
        deployed_indexes (MutableSequence[google.cloud.aiplatform_v1.types.DeployedIndexRef]):
            Output only. The pointers to DeployedIndexes
            created from this Index. An Index can be only
            deleted if all its DeployedIndexes had been
            undeployed first.
        etag (str):
            Used to perform consistent read-modify-write
            updates. If not set, a blind "overwrite" update
            happens.
        labels (MutableMapping[str, str]):
            The labels with user-defined metadata to
            organize your Indexes.
            Label keys and values can be no longer than 64
            characters (Unicode codepoints), can only
            contain lowercase letters, numeric characters,
            underscores and dashes. International characters
            are allowed.
            See https://goo.gl/xmQnxf for more information
            and examples of labels.
        create_time (google.protobuf.timestamp_pb2.Timestamp):
            Output only. Timestamp when this Index was
            created.
        update_time (google.protobuf.timestamp_pb2.Timestamp):
            Output only. Timestamp when this Index was most recently
            updated. This also includes any update to the contents of
            the Index. Note that Operations working on this Index may
            have their
            [Operations.metadata.generic_metadata.update_time]
            [google.cloud.aiplatform.v1.GenericOperationMetadata.update_time]
            a little after the value of this timestamp, yet that does
            not mean their results are not already reflected in the
            Index. Result of any successfully completed Operation on the
            Index is reflected in it.
        index_stats (google.cloud.aiplatform_v1.types.IndexStats):
            Output only. Stats of the index resource.
        index_update_method (google.cloud.aiplatform_v1.types.Index.IndexUpdateMethod):
            Immutable. The update method to use with this Index. If not
            set, BATCH_UPDATE will be used by default.
    """

    class IndexUpdateMethod(proto.Enum):
        r"""The update method of an Index.

        Values:
            INDEX_UPDATE_METHOD_UNSPECIFIED (0):
                Should not be used.
            BATCH_UPDATE (1):
                BatchUpdate: user can call UpdateIndex with
                files on Cloud Storage of
                datapoints to update.
            STREAM_UPDATE (2):
                StreamUpdate: user can call
                UpsertDatapoints/DeleteDatapoints to update
                the Index and the updates will be applied in
                corresponding DeployedIndexes in nearly
                real-time.
        """
        INDEX_UPDATE_METHOD_UNSPECIFIED = 0
        BATCH_UPDATE = 1
        STREAM_UPDATE = 2

    name: str = proto.Field(
        proto.STRING,
        number=1,
    )
    display_name: str = proto.Field(
        proto.STRING,
        number=2,
    )
    description: str = proto.Field(
        proto.STRING,
        number=3,
    )
    metadata_schema_uri: str = proto.Field(
        proto.STRING,
        number=4,
    )
    metadata: struct_pb2.Value = proto.Field(
        proto.MESSAGE,
        number=6,
        message=struct_pb2.Value,
    )
    deployed_indexes: MutableSequence[
        deployed_index_ref.DeployedIndexRef
    ] = proto.RepeatedField(
        proto.MESSAGE,
        number=7,
        message=deployed_index_ref.DeployedIndexRef,
    )
    etag: str = proto.Field(
        proto.STRING,
        number=8,
    )
    labels: MutableMapping[str, str] = proto.MapField(
        proto.STRING,
        proto.STRING,
        number=9,
    )
    create_time: timestamp_pb2.Timestamp = proto.Field(
        proto.MESSAGE,
        number=10,
        message=timestamp_pb2.Timestamp,
    )
    update_time: timestamp_pb2.Timestamp = proto.Field(
        proto.MESSAGE,
        number=11,
        message=timestamp_pb2.Timestamp,
    )
    index_stats: "IndexStats" = proto.Field(
        proto.MESSAGE,
        number=14,
        message="IndexStats",
    )
    index_update_method: IndexUpdateMethod = proto.Field(
        proto.ENUM,
        number=16,
        enum=IndexUpdateMethod,
    )


class IndexDatapoint(proto.Message):
    r"""A datapoint of Index.

    Attributes:
        datapoint_id (str):
            Required. Unique identifier of the datapoint.
        feature_vector (MutableSequence[float]):
            Required. Feature embedding vector. An array of numbers with
            the length of [NearestNeighborSearchConfig.dimensions].
        restricts (MutableSequence[google.cloud.aiplatform_v1.types.IndexDatapoint.Restriction]):
            Optional. List of Restrict of the datapoint,
            used to perform "restricted searches" where
            boolean rule are used to filter the subset of
            the database eligible for matching. See:
<<<<<<< HEAD

=======
>>>>>>> ff475130
            https://cloud.google.com/vertex-ai/docs/matching-engine/filtering
        crowding_tag (google.cloud.aiplatform_v1.types.IndexDatapoint.CrowdingTag):
            Optional. CrowdingTag of the datapoint, the
            number of neighbors to return in each crowding
            can be configured during query.
    """

    class Restriction(proto.Message):
        r"""Restriction of a datapoint which describe its
        attributes(tokens) from each of several attribute
        categories(namespaces).

        Attributes:
            namespace (str):
                The namespace of this restriction. eg: color.
            allow_list (MutableSequence[str]):
                The attributes to allow in this namespace.
                eg: 'red'
            deny_list (MutableSequence[str]):
                The attributes to deny in this namespace. eg:
                'blue'
        """

        namespace: str = proto.Field(
            proto.STRING,
            number=1,
        )
        allow_list: MutableSequence[str] = proto.RepeatedField(
            proto.STRING,
            number=2,
        )
        deny_list: MutableSequence[str] = proto.RepeatedField(
            proto.STRING,
            number=3,
        )

    class CrowdingTag(proto.Message):
        r"""Crowding tag is a constraint on a neighbor list produced by nearest
        neighbor search requiring that no more than some value k' of the k
        neighbors returned have the same value of crowding_attribute.

        Attributes:
            crowding_attribute (str):
                The attribute value used for crowding. The maximum number of
                neighbors to return per crowding attribute value
                (per_crowding_attribute_num_neighbors) is configured
                per-query. This field is ignored if
                per_crowding_attribute_num_neighbors is larger than the
                total number of neighbors to return for a given query.
        """

        crowding_attribute: str = proto.Field(
            proto.STRING,
            number=1,
        )

    datapoint_id: str = proto.Field(
        proto.STRING,
        number=1,
    )
    feature_vector: MutableSequence[float] = proto.RepeatedField(
        proto.FLOAT,
        number=2,
    )
    restricts: MutableSequence[Restriction] = proto.RepeatedField(
        proto.MESSAGE,
        number=4,
        message=Restriction,
    )
    crowding_tag: CrowdingTag = proto.Field(
        proto.MESSAGE,
        number=5,
        message=CrowdingTag,
    )


class IndexStats(proto.Message):
    r"""Stats of the Index.

    Attributes:
        vectors_count (int):
            Output only. The number of vectors in the
            Index.
        shards_count (int):
            Output only. The number of shards in the
            Index.
    """

    vectors_count: int = proto.Field(
        proto.INT64,
        number=1,
    )
    shards_count: int = proto.Field(
        proto.INT32,
        number=2,
    )


__all__ = tuple(sorted(__protobuf__.manifest))<|MERGE_RESOLUTION|>--- conflicted
+++ resolved
@@ -197,10 +197,6 @@
             used to perform "restricted searches" where
             boolean rule are used to filter the subset of
             the database eligible for matching. See:
-<<<<<<< HEAD
-
-=======
->>>>>>> ff475130
             https://cloud.google.com/vertex-ai/docs/matching-engine/filtering
         crowding_tag (google.cloud.aiplatform_v1.types.IndexDatapoint.CrowdingTag):
             Optional. CrowdingTag of the datapoint, the
