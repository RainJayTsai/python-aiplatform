--- conflicted
+++ resolved
@@ -646,11 +646,7 @@
         Args:
             request (:class:`google.cloud.aiplatform_v1beta1.types.CreatePipelineJobRequest`):
                 The request object. Request message for
-<<<<<<< HEAD
-                ``PipelineService.CreatePipelineJob``.
-=======
                 [PipelineService.CreatePipelineJob][google.cloud.aiplatform.v1beta1.PipelineService.CreatePipelineJob].
->>>>>>> 7ae28b84
             parent (:class:`str`):
                 Required. The resource name of the Location to create
                 the PipelineJob in. Format:
@@ -744,11 +740,7 @@
         Args:
             request (:class:`google.cloud.aiplatform_v1beta1.types.GetPipelineJobRequest`):
                 The request object. Request message for
-<<<<<<< HEAD
-                ``PipelineService.GetPipelineJob``.
-=======
                 [PipelineService.GetPipelineJob][google.cloud.aiplatform.v1beta1.PipelineService.GetPipelineJob].
->>>>>>> 7ae28b84
             name (:class:`str`):
                 Required. The name of the PipelineJob resource. Format:
                 ``projects/{project}/locations/{location}/pipelineJobs/{pipeline_job}``
@@ -821,11 +813,7 @@
         Args:
             request (:class:`google.cloud.aiplatform_v1beta1.types.ListPipelineJobsRequest`):
                 The request object. Request message for
-<<<<<<< HEAD
-                ``PipelineService.ListPipelineJobs``.
-=======
                 [PipelineService.ListPipelineJobs][google.cloud.aiplatform.v1beta1.PipelineService.ListPipelineJobs].
->>>>>>> 7ae28b84
             parent (:class:`str`):
                 Required. The resource name of the Location to list the
                 PipelineJobs from. Format:
@@ -844,11 +832,7 @@
         Returns:
             google.cloud.aiplatform_v1beta1.services.pipeline_service.pagers.ListPipelineJobsAsyncPager:
                 Response message for
-<<<<<<< HEAD
-                ``PipelineService.ListPipelineJobs``
-=======
                 [PipelineService.ListPipelineJobs][google.cloud.aiplatform.v1beta1.PipelineService.ListPipelineJobs]
->>>>>>> 7ae28b84
 
                 Iterating over this object will yield results and
                 resolve additional pages automatically.
@@ -912,11 +896,7 @@
         Args:
             request (:class:`google.cloud.aiplatform_v1beta1.types.DeletePipelineJobRequest`):
                 The request object. Request message for
-<<<<<<< HEAD
-                ``PipelineService.DeletePipelineJob``.
-=======
                 [PipelineService.DeletePipelineJob][google.cloud.aiplatform.v1beta1.PipelineService.DeletePipelineJob].
->>>>>>> 7ae28b84
             name (:class:`str`):
                 Required. The name of the PipelineJob resource to be
                 deleted. Format:
@@ -1009,36 +989,21 @@
         r"""Cancels a PipelineJob. Starts asynchronous cancellation on the
         PipelineJob. The server makes a best effort to cancel the
         pipeline, but success is not guaranteed. Clients can use
-<<<<<<< HEAD
-        ``PipelineService.GetPipelineJob``
-=======
         [PipelineService.GetPipelineJob][google.cloud.aiplatform.v1beta1.PipelineService.GetPipelineJob]
->>>>>>> 7ae28b84
         or other methods to check whether the cancellation succeeded or
         whether the pipeline completed despite cancellation. On
         successful cancellation, the PipelineJob is not deleted; instead
         it becomes a pipeline with a
-<<<<<<< HEAD
-        ``PipelineJob.error``
-        value with a ``google.rpc.Status.code`` of
-        1, corresponding to ``Code.CANCELLED``, and
-        ``PipelineJob.state``
-=======
         [PipelineJob.error][google.cloud.aiplatform.v1beta1.PipelineJob.error]
         value with a [google.rpc.Status.code][google.rpc.Status.code] of
         1, corresponding to ``Code.CANCELLED``, and
         [PipelineJob.state][google.cloud.aiplatform.v1beta1.PipelineJob.state]
->>>>>>> 7ae28b84
         is set to ``CANCELLED``.
 
         Args:
             request (:class:`google.cloud.aiplatform_v1beta1.types.CancelPipelineJobRequest`):
                 The request object. Request message for
-<<<<<<< HEAD
-                ``PipelineService.CancelPipelineJob``.
-=======
                 [PipelineService.CancelPipelineJob][google.cloud.aiplatform.v1beta1.PipelineService.CancelPipelineJob].
->>>>>>> 7ae28b84
             name (:class:`str`):
                 Required. The name of the PipelineJob to cancel. Format:
                 ``projects/{project}/locations/{location}/pipelineJobs/{pipeline_job}``
