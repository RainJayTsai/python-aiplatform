--- conflicted
+++ resolved
@@ -1062,11 +1062,7 @@
 
         Pauses a ModelDeploymentMonitoringJob. If the job is running,
         the server makes a best effort to cancel the job. Will mark
-<<<<<<< HEAD
-        ``ModelDeploymentMonitoringJob.state``
-=======
         [ModelDeploymentMonitoringJob.state][google.cloud.aiplatform.v1beta1.ModelDeploymentMonitoringJob.state]
->>>>>>> 7ae28b84
         to 'PAUSED'.
 
         Returns:
