--- conflicted
+++ resolved
@@ -102,8 +102,6 @@
         monitoring_interval_days = proto.Field(
             proto.INT32,
             number=3,
-<<<<<<< HEAD
-=======
         )
         staleness_days = proto.Field(
             proto.INT32,
@@ -177,7 +175,6 @@
             proto.DOUBLE,
             number=1,
             oneof="threshold",
->>>>>>> dc3be45c
         )
 
     snapshot_analysis = proto.Field(
@@ -185,8 +182,6 @@
         number=1,
         message=SnapshotAnalysis,
     )
-<<<<<<< HEAD
-=======
     import_features_analysis = proto.Field(
         proto.MESSAGE,
         number=2,
@@ -202,7 +197,6 @@
         number=4,
         message=ThresholdConfig,
     )
->>>>>>> dc3be45c
 
 
 __all__ = tuple(sorted(__protobuf__.manifest))