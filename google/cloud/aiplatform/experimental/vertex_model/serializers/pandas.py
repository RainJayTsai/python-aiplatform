--- conflicted
+++ resolved
@@ -30,12 +30,9 @@
     )
 
 
-<<<<<<< HEAD
-=======
 # TODO (b/194815913): unit test serialization and source generation
 
 
->>>>>>> 5315eb04
 def _serialize_dataframe(
     artifact_uri: str, obj: pd.DataFrame, dataset_type: str
 ) -> str:
@@ -102,27 +99,6 @@
     )
 
     bucket = client.bucket(gcs_bucket)
-<<<<<<< HEAD
-    blob = bucket.blob(blob_path)
-    blob.upload_from_filename(path_to_csv)
-
-    gcs_path = "".join(["gs://", "/".join([blob.bucket.name, blob.name])])
-    return gcs_path
-
-
-def _deserialize_dataframe(artifact_uri: str) -> str:
-    """Provides out-of-the-box deserialization after training and prediction is complete"""
-
-    gcs_bucket, gcs_blob = utils.extract_bucket_and_prefix_from_gcs_path(artifact_uri)
-
-    client = storage.Client(
-        project=initializer.global_config.project,
-        credentials=initializer.global_config.credentials,
-    )
-
-    bucket = client.bucket(gcs_bucket)
-=======
->>>>>>> 5315eb04
     blob = bucket.blob(gcs_blob)
     df = pd.DataFrame()
 
