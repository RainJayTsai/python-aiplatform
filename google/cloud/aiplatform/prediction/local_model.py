# -*- coding: utf-8 -*-

# Copyright 2022 Google LLC
#
# Licensed under the Apache License, Version 2.0 (the "License");
# you may not use this file except in compliance with the License.
# You may obtain a copy of the License at
#
#     http://www.apache.org/licenses/LICENSE-2.0
#
# Unless required by applicable law or agreed to in writing, software
# distributed under the License is distributed on an "AS IS" BASIS,
# WITHOUT WARRANTIES OR CONDITIONS OF ANY KIND, either express or implied.
# See the License for the specific language governing permissions and
# limitations under the License.
#

from copy import copy
from pathlib import Path
from typing import Dict, List, Optional, Sequence, Type

from google.cloud import aiplatform
from google.cloud.aiplatform import helpers

from google.cloud.aiplatform.compat.types import (
    model as gca_model_compat,
    env_var as gca_env_var_compat,
)

from google.cloud.aiplatform.docker_utils import build
from google.cloud.aiplatform.docker_utils import errors
from google.cloud.aiplatform.docker_utils import local_util
from google.cloud.aiplatform.docker_utils import utils
from google.cloud.aiplatform.prediction import LocalEndpoint
from google.cloud.aiplatform.prediction.handler import Handler
from google.cloud.aiplatform.prediction.handler import PredictionHandler
from google.cloud.aiplatform.prediction.predictor import Predictor
from google.cloud.aiplatform.utils import prediction_utils

DEFAULT_PREDICT_ROUTE = "/predict"
DEFAULT_HEALTH_ROUTE = "/health"
DEFAULT_HTTP_PORT = 8080
_DEFAULT_SDK_REQUIREMENTS = [
    (
        "google-cloud-aiplatform[prediction] @ "
        "git+https://github.com/googleapis/python-aiplatform.git@custom-prediction-routine"
    )
]


class LocalModel:
    """Class that represents a local model."""

    def __init__(
        self,
        serving_container_spec: Optional[aiplatform.gapic.ModelContainerSpec] = None,
        serving_container_image_uri: Optional[str] = None,
        serving_container_predict_route: Optional[str] = None,
        serving_container_health_route: Optional[str] = None,
        serving_container_command: Optional[Sequence[str]] = None,
        serving_container_args: Optional[Sequence[str]] = None,
        serving_container_environment_variables: Optional[Dict[str, str]] = None,
        serving_container_ports: Optional[Sequence[int]] = None,
    ):
        """Creates a local model instance.

        Args:
            serving_container_spec (aiplatform.gapic.ModelContainerSpec):
                Optional. The container spec of the LocalModel instance.
            serving_container_image_uri (str):
                Optional. The URI of the Model serving container.
            serving_container_predict_route (str):
                Optional. An HTTP path to send prediction requests to the container, and
                which must be supported by it. If not specified a default HTTP path will
                be used by Vertex AI.
            serving_container_health_route (str):
                Optional. An HTTP path to send health check requests to the container, and which
                must be supported by it. If not specified a standard HTTP path will be
                used by Vertex AI.
            serving_container_command (Sequence[str]):
                Optional. The command with which the container is run. Not executed within a
                shell. The Docker image's ENTRYPOINT is used if this is not provided.
                Variable references $(VAR_NAME) are expanded using the container's
                environment. If a variable cannot be resolved, the reference in the
                input string will be unchanged. The $(VAR_NAME) syntax can be escaped
                with a double $$, ie: $$(VAR_NAME). Escaped references will never be
                expanded, regardless of whether the variable exists or not.
            serving_container_args: (Sequence[str]):
                Optional. The arguments to the command. The Docker image's CMD is used if this is
                not provided. Variable references $(VAR_NAME) are expanded using the
                container's environment. If a variable cannot be resolved, the reference
                in the input string will be unchanged. The $(VAR_NAME) syntax can be
                escaped with a double $$, ie: $$(VAR_NAME). Escaped references will
                never be expanded, regardless of whether the variable exists or not.
            serving_container_environment_variables (Dict[str, str]):
                Optional. The environment variables that are to be present in the container.
                Should be a dictionary where keys are environment variable names
                and values are environment variable values for those names.
            serving_container_ports (Sequence[int]):
                Optional. Declaration of ports that are exposed by the container. This field is
                primarily informational, it gives Vertex AI information about the
                network connections the container uses. Listing or not a port here has
                no impact on whether the port is actually exposed, any port listening on
                the default "0.0.0.0" address inside a container will be accessible from
                the network.

        Raises:
            ValueError: If `serving_container_spec` is specified but `serving_container_spec.image_uri`
                is None. Also if `serving_container_spec` is None but `serving_container_image_uri` is
                None.
        """
        if serving_container_spec:
            if not serving_container_spec.image_uri:
                raise ValueError(
                    "Image uri is required for the serving container spec to initialize a LocalModel instance."
                )

            self.serving_container_spec = serving_container_spec
        else:
            if not serving_container_image_uri:
                raise ValueError(
                    "Serving container image uri is required to initialize a LocalModel instance."
                )

            env = None
            ports = None

            if serving_container_environment_variables:
                env = [
                    gca_env_var_compat.EnvVar(name=str(key), value=str(value))
                    for key, value in serving_container_environment_variables.items()
                ]
            if serving_container_ports:
                ports = [
                    gca_model_compat.Port(container_port=port)
                    for port in serving_container_ports
                ]

            self.serving_container_spec = gca_model_compat.ModelContainerSpec(
                image_uri=serving_container_image_uri,
                command=serving_container_command,
                args=serving_container_args,
                env=env,
                ports=ports,
                predict_route=serving_container_predict_route,
                health_route=serving_container_health_route,
            )

    @classmethod
    def build_cpr_model(
        cls,
        src_dir: str,
        output_image_uri: str,
        predictor: Optional[Type[Predictor]] = None,
        handler: Type[Handler] = PredictionHandler,
        base_image: str = "python:3.7",
        requirements_path: Optional[str] = None,
        extra_packages: Optional[List[str]] = None,
        no_cache: bool = False,
    ) -> "LocalModel":
        """Builds a local model from a custom predictor.

<<<<<<< HEAD
        This method builds a docker image to include user-provided predictor, and handler.
        It populates the entrypoint, entrypoint.py, right under the specified directory, src_dir,
        if it doesn't exist and generates a Dockerfile to build the image.
=======
        This method creates a docker image to include user-provided predictor, and handler.
        It generates the model server, cpr_model_server.py, and the entrypoint, entrypoint.py,
        right under the specified directory, src_dir, if they don't exist and generates a
        Dockerfile to build the image.
>>>>>>> ea71ecf9

        An example src_dir (e.g. "./user_src_dir") provided looks like:
        .
        |-- user_src_dir/
            |-- predictor.py
            |-- requirements.txt
            |-- user_code/
            |   |-- utils.py
            |   |-- custom_package.tar.gz
            |   |-- ...
            |-- ...
            |-- cpr_model_server.py (generated by SDK if it does not exist)
            |-- entrypoint.py (generated by SDK if it does not exist)

        To build a custom container:
            local_model = LocalModel.build_cpr_model(
                "./user_src_dir",
                "us-docker.pkg.dev/[PROJECT]/[REPOSITORY]/[IMAGE_NAME]",
                predictor=[CUSTOM_PREDICTOR_CLASS],
                requirements_path="./user_src_dir/requirements.txt",
                extra_packages=["./user_src_dir/user_code/custom_package.tar.gz"],
            )

        In the built image, it will look like:
        container_workdir/
        |-- requirements.txt
        |-- custom_package.tar.gz
        |-- user_src_dir/
            |-- predictor.py
            |-- requirements.txt
            |-- user_code/
            |   |-- utils.py
            |   |-- custom_package.tar.gz
            |   |-- ...
            |-- ...
            |-- cpr_model_server.py
            |-- entrypoint.py

        The created CPR images default the number of model server workers to the number of cores.
        Depending on the characteristics of your model, you may need to adjust the number of workers.
        You can set the number of workers with the following environment variables:
            WEB_CONCURRENCY:
                The number of the workers. This will overwrite the number calculated by
                the other variables, min(WORKERS_PER_CORE * number_of_cores, MAX_WORKERS).
            WORKERS_PER_CORE:
                The number of the workers per core. The default is 1.
            MAX_WORKERS:
                The maximum number of workers can be used given the value of WORKERS_PER_CORE
                and the number of cores.
        If you hit the error showing "model server container out of memory" when you deploy models
        to endpoints, you should decrease the number of workers.

        Args:
            src_dir (str):
                Required. The path to the local directory including all needed files such as
                predictor. The whole directory will be copied to the image.
            output_image_uri (str):
                Required. The image uri of the built image.
            predictor (Type[Predictor]):
                Optional. The custom predictor class consumed by handler to do prediction.
            handler (Type[Handler]):
                Required. The handler class to handle requests in the model server.
            base_image (str):
                Required. The base image used to build the custom images. The base image must
                have python and pip installed where the two commands `python` and `pip` must be
                available.
            requirements_path (str):
                Optional. The path to the local requirements.txt file. This file will be copied
                to the image and the needed packages listed in it will be installed.
            extra_packages (List[str]):
                Optional. The list of user custom dependency packages to install.
            no_cache (bool):
                Required. Do not use cache when building the image. Using build cache usually
                reduces the image building time. See
                https://docs.docker.com/develop/develop-images/dockerfile_best-practices/#leverage-build-cache
                for more details.

        Returns:
            local model: Instantiated representation of the local model.
        """
        model_server_file = "cpr_model_server.py"
        entrypoint_file = "entrypoint.py"

        prediction_utils.populate_model_server_if_not_exists(
            src_dir,
            model_server_file,
            predictor=predictor,
            handler=handler,
        )

        prediction_utils.populate_entrypoint_if_not_exists(
            src_dir,
            entrypoint_file,
        )

        is_prebuilt_prediction_image = helpers.is_prebuilt_prediction_container_uri(
            base_image
        )
        _ = build.build_image(
            base_image,
            src_dir,
            Path(src_dir).joinpath(entrypoint_file).as_posix(),
            output_image_uri,
            requirements_path=requirements_path,
            extra_requirements=_DEFAULT_SDK_REQUIREMENTS,
            extra_packages=extra_packages,
            exposed_ports=[DEFAULT_HTTP_PORT],
            pip_command="pip3" if is_prebuilt_prediction_image else "pip",
            python_command="python3" if is_prebuilt_prediction_image else "python",
            no_cache=no_cache,
        )

        container_spec = gca_model_compat.ModelContainerSpec(
            image_uri=output_image_uri,
            predict_route=DEFAULT_PREDICT_ROUTE,
            health_route=DEFAULT_HEALTH_ROUTE,
        )

        return cls(serving_container_spec=container_spec)

    def deploy_to_local_endpoint(
        self,
        artifact_uri: Optional[str] = None,
        credential_path: Optional[str] = None,
        host_port: Optional[str] = None,
        gpu_count: Optional[int] = None,
        gpu_device_ids: Optional[List[str]] = None,
        gpu_capabilities: Optional[List[List[str]]] = None,
        container_ready_timeout: Optional[int] = None,
        container_ready_check_interval: Optional[int] = None,
    ) -> LocalEndpoint:
        """Deploys the local model instance to a local endpoint.

        An environment variable, GOOGLE_CLOUD_PROJECT, will be set to the project in the global config.
        This is required if the credentials file does not have project specified and used to
        recognize the project by the Cloud Storage client.

        An example usage of a LocalModel instance, local_model:
            with local_model.deploy_to_local_endpoint(
                artifact_uri="gs://path/to/your/model",
                credential_path="local/path/to/your/credentials",
            ) as local_endpoint:
                health_check_response = local_endpoint.run_health_check()
                print(health_check_response, health_check_response.content)

                predict_response = local_endpoint.predict(
                    request='{"instances": [[1, 2, 3, 4]]}',
                    headers={"header-key": "header-value"},
                )
                print(predict_response, predict_response.content)

                local_endpoint.print_container_logs()

        Another example usage of a LocalModel instance, local_model2:
            local_endpoint = local_model2.deploy_to_local_endpoint(
                artifact_uri="gs://path/to/your/model",
                credential_path="local/path/to/your/credentials",
            )
            local_endpoint.serve()

            health_check_response = local_endpoint.run_health_check()
            print(health_check_response, health_check_response.content)

            predict_response = local_endpoint.predict(
                request='{"instances": [[1, 2, 3, 4]]}',
                headers={"header-key": "header-value"},
            )
            print(predict_response, predict_response.content)

            local_endpoint.print_container_logs()
            local_endpoint.stop()

        Args:
            artifact_uri (str):
                Optional. The path to the directory containing the Model artifact and any of its
                supporting files. The path is either a GCS uri or the path to a local directory.
                If this parameter is set to a GCS uri:
                (1) `credential_path` must be specified for local prediction.
                (2) The GCS uri will be passed directly to `Predictor.load`.
                If this parameter is a local directory:
                (1) The directory will be mounted to a default temporary model path.
                (2) The mounted path will be passed to `Predictor.load`.
            credential_path (str):
                Optional. The path to the credential key that will be mounted to the container.
                If it's unset, the environment variable, GOOGLE_APPLICATION_CREDENTIALS, will
                be used if set.
            host_port (str):
                Optional. The port on the host that the port, AIP_HTTP_PORT, inside the container
                will be exposed as. If it's unset, a random host port will be assigned.
            gpu_count (int):
                Optional. Number of devices to request. Set to -1 to request all available devices.
                To use GPU, set either `gpu_count` or `gpu_device_ids`.
                The default value is -1 if gpu_capabilities is set but both of gpu_count and
                gpu_device_ids are not set.
            gpu_device_ids (List[str]):
                Optional. This parameter corresponds to `NVIDIA_VISIBLE_DEVICES` in the NVIDIA
                Runtime.
                To use GPU, set either `gpu_count` or `gpu_device_ids`.
            gpu_capabilities (List[List[str]]):
                Optional. This parameter corresponds to `NVIDIA_DRIVER_CAPABILITIES` in the NVIDIA
                Runtime. The outer list acts like an OR, and each sub-list acts like an AND. The
                driver will try to satisfy one of the sub-lists.
                Available capabilities for the NVIDIA driver can be found in
                https://docs.nvidia.com/datacenter/cloud-native/container-toolkit/user-guide.html#driver-capabilities.
                The default value is `[["utility", "compute"]]` if gpu_count or gpu_device_ids is
                set.
            container_ready_timeout (int):
                Optional. The timeout in second used for starting the container or succeeding the
                first health check.
            container_ready_check_interval (int):
                Optional. The time interval in second to check if the container is ready or the
                first health check succeeds.

        Returns:
            A the local endpoint object.
        """
        envs = {env.name: env.value for env in self.serving_container_spec.env}
        ports = [port.container_port for port in self.serving_container_spec.ports]

        return LocalEndpoint(
            serving_container_image_uri=self.serving_container_spec.image_uri,
            artifact_uri=artifact_uri,
            serving_container_predict_route=self.serving_container_spec.predict_route,
            serving_container_health_route=self.serving_container_spec.health_route,
            serving_container_command=self.serving_container_spec.command,
            serving_container_args=self.serving_container_spec.args,
            serving_container_environment_variables=envs,
            serving_container_ports=ports,
            credential_path=credential_path,
            host_port=host_port,
            gpu_count=gpu_count,
            gpu_device_ids=gpu_device_ids,
            gpu_capabilities=gpu_capabilities,
            container_ready_timeout=container_ready_timeout,
            container_ready_check_interval=container_ready_check_interval,
        )

    def get_serving_container_spec(self) -> aiplatform.gapic.ModelContainerSpec:
        """Returns the container spec for the image.

        Returns:
            The serving container spec of this local model instance.
        """
        return self.serving_container_spec

    def copy_image(self, dst_image_uri: str) -> "LocalModel":
        """Copies the image to another image uri.

        Args:
            dst_image_uri (str):
                The destination image uri to copy the image to.

        Returns:
            local model: Instantiated representation of the local model with the copied
            image.

        Raises:
            DockerError: If the command fails.
        """
        self.pull_image_if_not_exists()

        command = [
            "docker",
            "tag",
            f"{self.serving_container_spec.image_uri}",
            f"{dst_image_uri}",
        ]
        return_code = local_util.execute_command(command)
        if return_code != 0:
            errors.raise_docker_error_with_command(command, return_code)

        new_container_spec = copy(self.serving_container_spec)
        new_container_spec.image_uri = dst_image_uri

        return LocalModel(new_container_spec)

    def push_image(self):
        """Pushes the image to a registry.

        If you hit permission errors while calling this function, please refer to
        https://cloud.google.com/artifact-registry/docs/docker/authentication to set
        up the authentication.

        For Artifact Registry, the repository must be created before you are able to
        push images to it. Otherwise, you will hit the error, "Repository {REPOSITORY} not found".
        To create Artifact Registry repositories, use UI or call gcloud command. An
        example of gcloud command:
            gcloud artifacts repositories create {REPOSITORY} \
                --project {PROJECT} \
                --location {REGION} \
                --repository-format docker
        See https://cloud.google.com/artifact-registry/docs/manage-repos#create for more details.

        Raises:
            ValueError: If the image uri is not a container registry or artifact registry
                uri.
            DockerError: If the command fails.
        """
        if (
            prediction_utils.is_registry_uri(self.serving_container_spec.image_uri)
            is False
        ):
            raise ValueError(
                "The image uri must be a container registry or artifact registry "
                f"uri but it is: {self.serving_container_spec.image_uri}."
            )

        command = ["docker", "push", f"{self.serving_container_spec.image_uri}"]
        return_code = local_util.execute_command(command)
        if return_code != 0:
            errors.raise_docker_error_with_command(command, return_code)

    def pull_image_if_not_exists(self):
        """Pulls the image if the image does not exist locally.

        Raises:
            DockerError: If the command fails.
        """
        if not utils.check_image_exists_locally(self.serving_container_spec.image_uri):
            command = [
                "docker",
                "pull",
                f"{self.serving_container_spec.image_uri}",
            ]
            return_code = local_util.execute_command(command)
            if return_code != 0:
                errors.raise_docker_error_with_command(command, return_code)<|MERGE_RESOLUTION|>--- conflicted
+++ resolved
@@ -160,16 +160,10 @@
     ) -> "LocalModel":
         """Builds a local model from a custom predictor.
 
-<<<<<<< HEAD
         This method builds a docker image to include user-provided predictor, and handler.
-        It populates the entrypoint, entrypoint.py, right under the specified directory, src_dir,
-        if it doesn't exist and generates a Dockerfile to build the image.
-=======
-        This method creates a docker image to include user-provided predictor, and handler.
         It generates the model server, cpr_model_server.py, and the entrypoint, entrypoint.py,
         right under the specified directory, src_dir, if they don't exist and generates a
         Dockerfile to build the image.
->>>>>>> ea71ecf9
 
         An example src_dir (e.g. "./user_src_dir") provided looks like:
         .
