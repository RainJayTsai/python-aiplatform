--- conflicted
+++ resolved
@@ -567,13 +567,9 @@
         create_endpoint_mock.assert_called_once_with(
             parent=_TEST_PARENT,
             endpoint=expected_endpoint,
-<<<<<<< HEAD
-            metadata=(),
-=======
             endpoint_id=None,
             metadata=(),
             timeout=None,
->>>>>>> dc3be45c
         )
 
         expected_endpoint.name = _TEST_ENDPOINT_NAME
@@ -598,13 +594,9 @@
         create_endpoint_mock.assert_called_once_with(
             parent=_TEST_PARENT,
             endpoint=expected_endpoint,
-<<<<<<< HEAD
-            metadata=(),
-=======
             endpoint_id=None,
             metadata=(),
             timeout=None,
->>>>>>> dc3be45c
         )
 
         expected_endpoint.name = _TEST_ENDPOINT_NAME
@@ -721,13 +713,9 @@
         create_endpoint_mock.assert_called_once_with(
             parent=_TEST_PARENT,
             endpoint=expected_endpoint,
-<<<<<<< HEAD
-            metadata=(),
-=======
             endpoint_id=None,
             metadata=(),
             timeout=None,
->>>>>>> dc3be45c
         )
 
     @pytest.mark.usefixtures("get_endpoint_mock")
@@ -749,9 +737,6 @@
         create_endpoint_mock.assert_called_once_with(
             parent=_TEST_PARENT,
             endpoint=expected_endpoint,
-<<<<<<< HEAD
-            metadata=(),
-=======
             endpoint_id=None,
             metadata=(),
             timeout=None,
@@ -803,7 +788,6 @@
             update_mask=expected_update_mask,
             metadata=_TEST_REQUEST_METADATA,
             timeout=_TEST_TIMEOUT,
->>>>>>> dc3be45c
         )
 
     @pytest.mark.usefixtures("get_endpoint_mock", "get_model_mock")
@@ -1068,25 +1052,6 @@
             deploy_request_timeout=None,
         )
 
-<<<<<<< HEAD
-            if not sync:
-                test_endpoint.wait()
-            automatic_resources = gca_machine_resources.AutomaticResources(
-                min_replica_count=1,
-                max_replica_count=1,
-            )
-            deployed_model = gca_endpoint.DeployedModel(
-                automatic_resources=automatic_resources,
-                model=test_model.resource_name,
-                display_name=None,
-            )
-            deploy_model_mock.assert_called_once_with(
-                endpoint=test_endpoint.resource_name,
-                deployed_model=deployed_model,
-                traffic_split={"model1": 30, "0": 70},
-                metadata=(),
-            )
-=======
         if not sync:
             test_endpoint.wait()
         automatic_resources = gca_machine_resources.AutomaticResources(
@@ -1105,7 +1070,6 @@
             metadata=(),
             timeout=None,
         )
->>>>>>> dc3be45c
 
     @pytest.mark.usefixtures("get_endpoint_mock", "get_model_mock")
     @pytest.mark.parametrize("sync", [True, False])
