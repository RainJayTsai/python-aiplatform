--- conflicted
+++ resolved
@@ -853,11 +853,6 @@
             timeout=180.0,
         )
 
-<<<<<<< HEAD
-    @pytest.mark.usefixtures(
-        "get_tensorboard_run_mock", "list_tensorboard_time_series_mock"
-    )
-=======
     def test_create_tensorboard_run_with_timeout_not_explicitly_set(
         self, create_tensorboard_run_mock, get_tensorboard_run_mock
     ):
@@ -884,7 +879,9 @@
         )
 
     @pytest.mark.usefixtures("get_tensorboard_run_mock")
->>>>>>> 5fdf151e
+    @pytest.mark.usefixtures(
+        "get_tensorboard_run_mock", "list_tensorboard_time_series_mock"
+    )
     def test_delete_tensorboard_run(self, delete_tensorboard_run_mock):
         aiplatform.init(project=_TEST_PROJECT)
 
