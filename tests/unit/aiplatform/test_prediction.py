# -*- coding: utf-8 -*-

# Copyright 2022 Google LLC
#
# Licensed under the Apache License, Version 2.0 (the "License");
# you may not use this file except in compliance with the License.
# You may obtain a copy of the License at
#
#     http://www.apache.org/licenses/LICENSE-2.0
#
# Unless required by applicable law or agreed to in writing, software
# distributed under the License is distributed on an "AS IS" BASIS,
# WITHOUT WARRANTIES OR CONDITIONS OF ANY KIND, either express or implied.
# See the License for the specific language governing permissions and
# limitations under the License.
#

import asyncio
import importlib
import json
import os
import pytest
import textwrap
from unittest import mock

from fastapi import HTTPException
from fastapi import Request
from fastapi import Response
from starlette.datastructures import Headers
from starlette.testclient import TestClient

<<<<<<< HEAD
from google.cloud.aiplatform import helpers
=======
from google.api_core import operation as ga_operation

from google.cloud import aiplatform
from google.cloud.aiplatform import base
from google.cloud.aiplatform import initializer
>>>>>>> ad2bf82f

from google.cloud.aiplatform.compat.types import model as gca_model_compat

from google.cloud.aiplatform.docker_utils import build
from google.cloud.aiplatform.docker_utils import errors
from google.cloud.aiplatform.docker_utils import local_util
from google.cloud.aiplatform.prediction import DEFAULT_HEALTH_ROUTE
from google.cloud.aiplatform.prediction import DEFAULT_HTTP_PORT
from google.cloud.aiplatform.prediction import DEFAULT_PREDICT_ROUTE
from google.cloud.aiplatform.prediction import LocalModel
from google.cloud.aiplatform.prediction import handler_utils
from google.cloud.aiplatform.prediction.handler import Handler
from google.cloud.aiplatform.prediction.handler import PredictionHandler
from google.cloud.aiplatform.prediction.model_server import ModelServer
from google.cloud.aiplatform.prediction.predictor import Predictor
from google.cloud.aiplatform.prediction.serializer import DefaultSerializer
from google.cloud.aiplatform.utils import prediction_utils

from google.cloud.aiplatform_v1.services.model_service import (
    client as model_service_client,
)
from google.cloud.aiplatform.compat.types import (
    model as gca_model,
    env_var as gca_env_var,
    model_service as gca_model_service,
)


_TEST_INPUT = b'{"instances": [[1, 2, 3, 4]]}'
_TEST_DESERIALIZED_INPUT = {"instances": [[1, 2, 3, 4]]}
_TEST_PREDICTION_OUTPUT = {"predictions": [[1]]}
_TEST_SERIALIZED_OUTPUT = b'{"predictions": [[1]]}'
_APPLICATION_JSON = "application/json"
_TEST_GCS_ARTIFACTS_URI = ""

_TEST_AIP_HTTP_PORT = "8080"
_TEST_AIP_HEALTH_ROUTE = "/health"
_TEST_AIP_PREDICT_ROUTE = "/predict"

_TEST_PROJECT = "test-project"
_TEST_LOCATION = "us-central1"
_TEST_MODEL_NAME = "test-model"
_TEST_ARTIFACT_URI = "gs://test/artifact/uri"
_TEST_SERVING_CONTAINER_IMAGE = "gcr.io/test-serving/container:image"
_TEST_SERVING_CONTAINER_PREDICTION_ROUTE = "predict"
_TEST_SERVING_CONTAINER_HEALTH_ROUTE = "metadata"
_TEST_DESCRIPTION = "test description"
_TEST_SERVING_CONTAINER_COMMAND = ["python3", "run_my_model.py"]
_TEST_SERVING_CONTAINER_ARGS = ["--test", "arg"]
_TEST_SERVING_CONTAINER_ENVIRONMENT_VARIABLES = {
    "learning_rate": 0.01,
    "loss_fn": "mse",
}
_TEST_SERVING_CONTAINER_PORTS = [8888, 10000]
_TEST_ID = "1028944691210842416"
_TEST_LABEL = {"team": "experimentation", "trial_id": "x435"}

_TEST_INSTANCE_SCHEMA_URI = "gs://test/schema/instance.yaml"
_TEST_PARAMETERS_SCHEMA_URI = "gs://test/schema/parameters.yaml"
_TEST_PREDICTION_SCHEMA_URI = "gs://test/schema/predictions.yaml"

_TEST_EXPLANATION_METADATA = aiplatform.explain.ExplanationMetadata(
    inputs={
        "features": {
            "input_tensor_name": "dense_input",
            "encoding": "BAG_OF_FEATURES",
            "modality": "numeric",
            "index_feature_mapping": ["abc", "def", "ghj"],
        }
    },
    outputs={"medv": {"output_tensor_name": "dense_2"}},
)
_TEST_EXPLANATION_PARAMETERS = aiplatform.explain.ExplanationParameters(
    {"sampled_shapley_attribution": {"path_count": 10}}
)

_TEST_MODEL_RESOURCE_NAME = model_service_client.ModelServiceClient.model_path(
    _TEST_PROJECT, _TEST_LOCATION, _TEST_ID
)

_TEST_IMAGE_URI = "test_image:latest"

_DEFAULT_BASE_IMAGE = "python:3.7"
_ENTRYPOINT_FILE = "entrypoint.py"
_TEST_SRC_DIR = "user_code"
_TEST_PREDICTOR_FILE = "predictor.py"
_TEST_OUTPUT_IMAGE = "cpr_image:latest"


@pytest.fixture
def deserialize_mock():
    with mock.patch.object(DefaultSerializer, "deserialize") as deserialize_mock:
        deserialize_mock.return_value = _TEST_DESERIALIZED_INPUT
        yield deserialize_mock


@pytest.fixture
def deserialize_exception_mock():
    with mock.patch.object(
        DefaultSerializer, "deserialize"
    ) as deserialize_exception_mock:
        deserialize_exception_mock.side_effect = HTTPException(status_code=400,)
        yield deserialize_exception_mock


@pytest.fixture
def serialize_mock():
    with mock.patch.object(DefaultSerializer, "serialize") as serialize_mock:
        serialize_mock.return_value = _TEST_SERIALIZED_OUTPUT
        yield serialize_mock


@pytest.fixture
def serialize_exception_mock():
    with mock.patch.object(DefaultSerializer, "serialize") as serialize_exception_mock:
        serialize_exception_mock.side_effect = HTTPException(status_code=400,)
        yield serialize_exception_mock


@pytest.fixture
def predictor_mock():
    with mock.patch(
        "google.cloud.aiplatform.prediction.predictor.Predictor"
    ) as MockPredictor:
        instance = MockPredictor.return_value
        instance().preprocess.return_value = _TEST_DESERIALIZED_INPUT
        instance().predict.return_value = _TEST_PREDICTION_OUTPUT
        instance().postprocess.return_value = _TEST_SERIALIZED_OUTPUT
        yield instance


@pytest.fixture
def model_server_env_mock():
    env_vars = {
        "AIP_HTTP_PORT": _TEST_AIP_HTTP_PORT,
        "AIP_HEALTH_ROUTE": _TEST_AIP_HEALTH_ROUTE,
        "AIP_PREDICT_ROUTE": _TEST_AIP_PREDICT_ROUTE,
    }
    with mock.patch.dict(os.environ, env_vars):
        yield


def get_test_request():
    async def _create_request_receive():
        return {
            "type": "http.request",
            "body": _TEST_INPUT,
            "more_body": False,
        }

    return Request(
        scope={
            "type": "http",
            "headers": Headers(
                {"content-type": _APPLICATION_JSON, "accept": _APPLICATION_JSON}
            ).raw,
        },
        receive=_create_request_receive,
    )


def get_test_predictor():
    class _TestPredictor(Predictor):
        def __init__(self):
            pass

        def load(self, gcs_artifacts_uri):
            pass

        def predict(self, instances):
            pass

    return _TestPredictor


@pytest.fixture
<<<<<<< HEAD
def populate_entrypoint_if_not_exists_mock():
    with mock.patch.object(
        prediction_utils, "populate_entrypoint_if_not_exists"
    ) as populate_entrypoint_if_not_exists_mock:
        yield populate_entrypoint_if_not_exists_mock


@pytest.fixture
def is_prebuilt_prediction_container_uri_is_true_mock():
    with mock.patch.object(
        helpers, "is_prebuilt_prediction_container_uri"
    ) as is_prebuilt_prediction_container_uri_is_true_mock:
        is_prebuilt_prediction_container_uri_is_false_mock.return_value = True
        yield is_prebuilt_prediction_container_uri_is_true_mock


@pytest.fixture
def is_prebuilt_prediction_container_uri_is_false_mock():
    with mock.patch.object(
        helpers, "is_prebuilt_prediction_container_uri"
    ) as is_prebuilt_prediction_container_uri_is_false_mock:
        is_prebuilt_prediction_container_uri_is_false_mock.return_value = False
        yield is_prebuilt_prediction_container_uri_is_false_mock


@pytest.fixture
def build_image_mock():
    with mock.patch.object(build, "build_image") as build_image_mock:
        build_image_mock.return_value = None
        yield build_image_mock
=======
def get_model_mock():
    with mock.patch.object(
        model_service_client.ModelServiceClient, "get_model"
    ) as get_model_mock:
        get_model_mock.return_value = gca_model.Model(
            display_name=_TEST_MODEL_NAME, name=_TEST_MODEL_RESOURCE_NAME,
        )
        yield get_model_mock


@pytest.fixture
def upload_model_mock():
    with mock.patch.object(
        model_service_client.ModelServiceClient, "upload_model"
    ) as upload_model_mock:
        mock_lro = mock.Mock(ga_operation.Operation)
        mock_lro.result.return_value = gca_model_service.UploadModelResponse(
            model=_TEST_MODEL_RESOURCE_NAME
        )
        upload_model_mock.return_value = mock_lro
        yield upload_model_mock
>>>>>>> ad2bf82f


@pytest.fixture
def execute_command_mock():
    with mock.patch.object(local_util, "execute_command") as execute_command_mock:
        execute_command_mock.return_value = 0
        yield execute_command_mock


@pytest.fixture
def execute_command_return_code_1_mock():
    with mock.patch.object(
        local_util, "execute_command"
    ) as execute_command_return_code_1_mock:
        execute_command_mock.return_value = 1
        yield execute_command_return_code_1_mock


@pytest.fixture
def raise_docker_error_with_command_mock():
    with mock.patch.object(
        errors, "raise_docker_error_with_command"
    ) as raise_docker_error_with_command:
        raise_docker_error_with_command.side_effect = errors.DockerError()


@pytest.fixture
def is_registry_uri_true_mock():
    with mock.patch.object(
        prediction_utils, "is_registry_uri"
    ) as is_registry_uri_true_mock:
        is_registry_uri_true_mock.return_value = True
        yield is_registry_uri_true_mock


@pytest.fixture
def is_registry_uri_false_mock():
    with mock.patch.object(
        prediction_utils, "is_registry_uri"
    ) as is_registry_uri_false_mock:
        is_registry_uri_false_mock.return_value = False
        yield is_registry_uri_false_mock


class TestPredictor:
    def test_preprocess(self):
        prediction_input = {"x": [1]}
        predictor = get_test_predictor()

        result = predictor().preprocess(prediction_input)

        assert result == prediction_input

    def test_postprocess(self):
        prediction_results = {"x": [1]}
        predictor = get_test_predictor()

        result = predictor().postprocess(prediction_results)

        assert result == prediction_results


class TestDefaultSerializer:
    def test_deserialize_application_json(self):
        data = b'{"instances": [1, 2, 3]}'

        deserialized_data = DefaultSerializer.deserialize(
            data, content_type="application/json"
        )

        assert deserialized_data == {"instances": [1, 2, 3]}

    def test_deserialize_unsupported_content_type_throws_exception(self):
        content_type = "unsupported_type"
        expected_message = (
            f"Unsupported content type of the request: {content_type}.\n"
            f'Currently supported content-type in DefaultSerializer: "application/json".'
        )
        data = b'{"instances": [1, 2, 3]}'

        with pytest.raises(HTTPException) as exception:
            DefaultSerializer.deserialize(data, content_type=content_type)

        assert exception.value.status_code == 400
        assert exception.value.detail == expected_message

    def test_deserialize_invalid_json(self):
        data = b"instances"
        expected_message = "JSON deserialization failed for the request data"

        with pytest.raises(HTTPException) as exception:
            DefaultSerializer.deserialize(data, content_type="application/json")

        assert exception.value.status_code == 400
        assert expected_message in exception.value.detail

    def test_serialize_application_json(self):
        prediction = {}

        serialized_prediction = DefaultSerializer.serialize(
            prediction, accept="application/json"
        )

        assert serialized_prediction == "{}"

    def test_serialize_unsupported_accept_throws_exception(self):
        accept = "unsupported_type"
        expected_message = (
            f"Unsupported accept of the response: {accept}.\n"
            f'Currently supported accept in DefaultSerializer: "application/json".'
        )
        prediction = {}

        with pytest.raises(HTTPException) as exception:
            DefaultSerializer.serialize(prediction, accept=accept)

        assert exception.value.status_code == 400
        assert exception.value.detail == expected_message

    def test_serialize_invalid_json(self):
        data = b"instances"
        expected_message = "JSON serialization failed for the prediction result"

        with pytest.raises(HTTPException) as exception:
            DefaultSerializer.serialize(data, accept="application/json")

        assert exception.value.status_code == 400
        assert expected_message in exception.value.detail


class TestPredictionHandler:
    def test_init(self, predictor_mock):
        handler = PredictionHandler(_TEST_GCS_ARTIFACTS_URI, predictor=predictor_mock)

        assert handler._predictor == predictor_mock()
        predictor_mock().load.assert_called_once_with(_TEST_GCS_ARTIFACTS_URI)

    def test_init_no_predictor_raises_exception(self):
        expected_message = (
            "PredictionHandler must have a predictor class passed to the init function."
        )

        with pytest.raises(ValueError) as exception:
            _ = PredictionHandler(_TEST_GCS_ARTIFACTS_URI)

        assert str(exception.value) == expected_message

    @pytest.mark.asyncio
    async def test_handle(self, deserialize_mock, predictor_mock, serialize_mock):
        handler = PredictionHandler(_TEST_GCS_ARTIFACTS_URI, predictor=predictor_mock)

        response = await handler.handle(get_test_request())

        assert response.status_code == 200
        assert response.body == _TEST_SERIALIZED_OUTPUT

        deserialize_mock.assert_called_once_with(_TEST_INPUT, _APPLICATION_JSON)
        predictor_mock().preprocess.assert_called_once_with(_TEST_DESERIALIZED_INPUT)
        predictor_mock().predict.assert_called_once_with(_TEST_DESERIALIZED_INPUT)
        predictor_mock().postprocess.assert_called_once_with(_TEST_PREDICTION_OUTPUT)
        serialize_mock.assert_called_once_with(
            _TEST_SERIALIZED_OUTPUT, _APPLICATION_JSON
        )

    @pytest.mark.asyncio
    async def test_handle_deserialize_raises_exception(
        self, deserialize_exception_mock, predictor_mock, serialize_mock
    ):
        handler = PredictionHandler(_TEST_GCS_ARTIFACTS_URI, predictor=predictor_mock)

        with pytest.raises(HTTPException):
            await handler.handle(get_test_request())

        deserialize_exception_mock.assert_called_once_with(
            _TEST_INPUT, _APPLICATION_JSON
        )
        assert not predictor_mock().preprocess.called
        assert not predictor_mock().predict.called
        assert not predictor_mock().postprocess.called
        assert not serialize_mock.called

    @pytest.mark.asyncio
    async def test_handle_predictor_raises_exception(
        self, deserialize_mock, serialize_mock
    ):
        preprocess_mock = mock.MagicMock(return_value=_TEST_DESERIALIZED_INPUT)
        predict_mock = mock.MagicMock(side_effect=Exception())
        postprocess_mock = mock.MagicMock(return_value=_TEST_SERIALIZED_OUTPUT)
        handler = PredictionHandler(
            _TEST_GCS_ARTIFACTS_URI, predictor=get_test_predictor()
        )

        with mock.patch.multiple(
            handler._predictor,
            preprocess=preprocess_mock,
            predict=predict_mock,
            postprocess=postprocess_mock,
        ):
            with pytest.raises(Exception):
                await handler.handle(get_test_request())

            deserialize_mock.assert_called_once_with(_TEST_INPUT, _APPLICATION_JSON)
            preprocess_mock.assert_called_once_with(_TEST_DESERIALIZED_INPUT)
            predict_mock.assert_called_once_with(_TEST_DESERIALIZED_INPUT)
            assert not postprocess_mock.called
            assert not serialize_mock.called

    @pytest.mark.asyncio
    async def test_handle_serialize_raises_exception(
        self, deserialize_mock, predictor_mock, serialize_exception_mock
    ):
        handler = PredictionHandler(_TEST_GCS_ARTIFACTS_URI, predictor=predictor_mock)

        with pytest.raises(HTTPException):
            await handler.handle(get_test_request())

        deserialize_mock.assert_called_once_with(_TEST_INPUT, _APPLICATION_JSON)
        predictor_mock().preprocess.assert_called_once_with(_TEST_DESERIALIZED_INPUT)
        predictor_mock().predict.assert_called_once_with(_TEST_DESERIALIZED_INPUT)
        predictor_mock().postprocess.assert_called_once_with(_TEST_PREDICTION_OUTPUT)
        serialize_exception_mock.assert_called_once_with(
            _TEST_SERIALIZED_OUTPUT, _APPLICATION_JSON
        )


class TestHandlerUtils:
    @pytest.mark.parametrize(
        "header_keys",
        [
            "Content-Type",
            "content-Type",
            "content-type",
            "Content-type",
            "ContentType",
            "contentType",
            "contenttype",
            "Contenttype",
        ],
    )
    def test_get_content_type_from_headers(self, header_keys):
        expected_content_type = "content_type"
        headers = Headers({header_keys: expected_content_type})

        content_type = handler_utils.get_content_type_from_headers(headers)

        assert content_type == expected_content_type

    def test_get_content_type_from_headers_with_parameter(self):
        expected_content_type = "content_type"
        content_type_with_parameter = f"{expected_content_type}; charset"
        headers = Headers({"Content-Type": content_type_with_parameter})

        content_type = handler_utils.get_content_type_from_headers(headers)

        assert content_type == expected_content_type

    def test_get_content_type_from_headers_no_headers(self):
        headers = Headers({})

        content_type = handler_utils.get_content_type_from_headers(headers)

        assert content_type is None

    def test_get_content_type_from_headers_none(self):
        content_type = handler_utils.get_content_type_from_headers(None)

        assert content_type is None

    @pytest.mark.parametrize("header_keys", ["Accept", "accept"])
    def test_get_accept_from_headers(self, header_keys):
        expected_accept = "accept"
        headers = Headers({header_keys: expected_accept})

        accept = handler_utils.get_accept_from_headers(headers)

        assert accept == expected_accept

    def test_get_accept_from_headers_with_parameter(self):
        expected_accept = "accept"
        accept_with_parameter = f"{expected_accept}; charset"
        headers = Headers({"Accept": accept_with_parameter})

        accept = handler_utils.get_accept_from_headers(headers)

        assert accept == expected_accept

    def test_get_accept_from_headers_no_headers(self):
        headers = Headers({})

        accept = handler_utils.get_accept_from_headers(headers)

        assert accept == handler_utils.DEFAULT_ACCEPT

    def test_get_accept_from_headers_accept_is_any(self):
        headers = Headers({"Accept": handler_utils.ANY})

        accept = handler_utils.get_accept_from_headers(headers)

        assert accept == handler_utils.DEFAULT_ACCEPT

    def test_get_accept_from_headers_none(self):
        accept = handler_utils.get_accept_from_headers(None)

        assert accept == handler_utils.DEFAULT_ACCEPT


class TestModelServer:
    def test_init(self, model_server_env_mock):
        model_server = ModelServer(Handler(_TEST_GCS_ARTIFACTS_URI))

        assert model_server.http_port == int(_TEST_AIP_HTTP_PORT)
        assert model_server.health_route == _TEST_AIP_HEALTH_ROUTE
        assert model_server.predict_route == _TEST_AIP_PREDICT_ROUTE

    @mock.patch.dict(
        os.environ,
        {
            "AIP_HEALTH_ROUTE": _TEST_AIP_HEALTH_ROUTE,
            "AIP_PREDICT_ROUTE": _TEST_AIP_PREDICT_ROUTE,
        },
    )
    def test_init_raises_exception_without_port(self):
        expected_message = (
            "The environment variable AIP_HTTP_PORT needs to be specified."
        )

        with pytest.raises(ValueError) as exception:
            ModelServer(Handler(_TEST_GCS_ARTIFACTS_URI))

        assert str(exception.value) == expected_message

    @mock.patch.dict(
        os.environ,
        {
            "AIP_HTTP_PORT": _TEST_AIP_HTTP_PORT,
            "AIP_PREDICT_ROUTE": _TEST_AIP_PREDICT_ROUTE,
        },
    )
    def test_init_raises_exception_without_health_route(self):
        expected_message = (
            "Both of the environment variables AIP_HEALTH_ROUTE and "
            "AIP_PREDICT_ROUTE need to be specified."
        )

        with pytest.raises(ValueError) as exception:
            ModelServer(Handler(_TEST_GCS_ARTIFACTS_URI))

        assert str(exception.value) == expected_message

    @mock.patch.dict(
        os.environ,
        {
            "AIP_HTTP_PORT": _TEST_AIP_HTTP_PORT,
            "AIP_HEALTH_ROUTE": _TEST_AIP_HEALTH_ROUTE,
        },
    )
    def test_init_raises_exception_without_predict_route(self):
        expected_message = (
            "Both of the environment variables AIP_HEALTH_ROUTE and "
            "AIP_PREDICT_ROUTE need to be specified."
        )

        with pytest.raises(ValueError) as exception:
            ModelServer(Handler(_TEST_GCS_ARTIFACTS_URI))

        assert str(exception.value) == expected_message

    def test_health(self, model_server_env_mock):
        model_server = ModelServer(Handler(_TEST_GCS_ARTIFACTS_URI))
        client = TestClient(model_server.app)

        response = client.get(_TEST_AIP_HEALTH_ROUTE)

        assert response.status_code == 200

    def test_predict(self, model_server_env_mock):
        handler = PredictionHandler(
            _TEST_GCS_ARTIFACTS_URI, predictor=get_test_predictor()
        )
        model_server = ModelServer(handler)

        client = TestClient(model_server.app)

        with mock.patch.object(model_server.handler, "handle") as handle_mock:
            future = asyncio.Future()
            future.set_result(Response())

            handle_mock.return_value = future

            response = client.post(_TEST_AIP_PREDICT_ROUTE, json={"x": [1]})

        assert response.status_code == 200

    def test_predict_handler_throws_http_exception(self, model_server_env_mock):
        expected_message = "A test HTTP exception."
        handler = PredictionHandler(
            _TEST_GCS_ARTIFACTS_URI, predictor=get_test_predictor()
        )
        model_server = ModelServer(handler)

        client = TestClient(model_server.app)

        with mock.patch.object(model_server.handler, "handle") as handle_mock:
            handle_mock.side_effect = HTTPException(
                status_code=400, detail=expected_message
            )

            response = client.post(_TEST_AIP_PREDICT_ROUTE, json={"x": [1]})

        assert response.status_code == 400
        assert json.loads(response.content)["detail"] == expected_message

    def test_predict_handler_throws_exception_other_than_http_exception(
        self, model_server_env_mock
    ):
        expected_message = (
            "An exception ValueError occurred. Arguments: ('Not a correct value.',)."
        )
        handler = PredictionHandler(
            _TEST_GCS_ARTIFACTS_URI, predictor=get_test_predictor()
        )
        model_server = ModelServer(handler)

        client = TestClient(model_server.app)

        with mock.patch.object(model_server.handler, "handle") as handle_mock:
            handle_mock.side_effect = ValueError("Not a correct value.")

            response = client.post(_TEST_AIP_PREDICT_ROUTE, json={"x": [1]})

        assert response.status_code == 500
        assert json.loads(response.content)["detail"] == expected_message


class TestLocalModel:
<<<<<<< HEAD
    def _load_module(self, name, location):
        spec = importlib.util.spec_from_file_location(name, location)
        return importlib.util.module_from_spec(spec)

    def test_create_cpr_model_creates_and_get_localmodel(
        self,
        tmp_path,
        populate_entrypoint_if_not_exists_mock,
        is_prebuilt_prediction_container_uri_is_false_mock,
        build_image_mock,
    ):
        src_dir = tmp_path / _TEST_SRC_DIR
        src_dir.mkdir()
        predictor = src_dir / _TEST_PREDICTOR_FILE
        predictor.write_text(
            textwrap.dedent(
                """
            class MyPredictor:
                pass
            """
            )
        )
        my_predictor = self._load_module("MyPredictor", str(predictor))
        entrypoint = f"{_TEST_SRC_DIR}/{_ENTRYPOINT_FILE}"

        local_model = LocalModel.create_cpr_model(
            _TEST_SRC_DIR, _TEST_OUTPUT_IMAGE, predictor=my_predictor,
        )

        assert local_model.serving_container_spec.image_uri == _TEST_OUTPUT_IMAGE
        assert local_model.serving_container_spec.predict_route == DEFAULT_PREDICT_ROUTE
        assert local_model.serving_container_spec.health_route == DEFAULT_HEALTH_ROUTE

        populate_entrypoint_if_not_exists_mock.assert_called_once_with(
            _TEST_SRC_DIR,
            _ENTRYPOINT_FILE,
            predictor=my_predictor,
            handler=PredictionHandler,
        )
        is_prebuilt_prediction_container_uri_is_false_mock.assert_called_once_with(
            _DEFAULT_BASE_IMAGE
        )
        build_image_mock.assert_called_once_with(
            _DEFAULT_BASE_IMAGE,
            _TEST_SRC_DIR,
            entrypoint,
            _TEST_OUTPUT_IMAGE,
            requirements_path=None,
            exposed_ports=[DEFAULT_HTTP_PORT],
            pip_command="pip",
            python_command="python",
        )

    def test_create_cpr_model_creates_and_get_localmodel_base_is_prebuilt(
        self,
        tmp_path,
        populate_entrypoint_if_not_exists_mock,
        is_prebuilt_prediction_container_uri_is_true_mock,
        build_image_mock,
    ):
        src_dir = tmp_path / _TEST_SRC_DIR
        src_dir.mkdir()
        predictor = src_dir / _TEST_PREDICTOR_FILE
        predictor.write_text(
            textwrap.dedent(
                """
            class MyPredictor:
                pass
            """
            )
        )
        my_predictor = self._load_module("MyPredictor", str(predictor))
        entrypoint = f"{_TEST_SRC_DIR}/{_ENTRYPOINT_FILE}"

        local_model = LocalModel.create_cpr_model(
            _TEST_SRC_DIR, _TEST_OUTPUT_IMAGE, predictor=my_predictor,
        )

        assert local_model.serving_container_spec.image_uri == _TEST_OUTPUT_IMAGE
        assert local_model.serving_container_spec.predict_route == DEFAULT_PREDICT_ROUTE
        assert local_model.serving_container_spec.health_route == DEFAULT_HEALTH_ROUTE

        populate_entrypoint_if_not_exists_mock.assert_called_once_with(
            _TEST_SRC_DIR,
            _ENTRYPOINT_FILE,
            predictor=my_predictor,
            handler=PredictionHandler,
        )
        is_prebuilt_prediction_container_uri_is_true_mock.assert_called_once_with(
            _DEFAULT_BASE_IMAGE
        )
        build_image_mock.assert_called_once_with(
            _DEFAULT_BASE_IMAGE,
            _TEST_SRC_DIR,
            entrypoint,
            _TEST_OUTPUT_IMAGE,
            requirements_path=None,
            exposed_ports=[DEFAULT_HTTP_PORT],
            pip_command="pip3",
            python_command="python3",
        )

    def test_create_cpr_model_creates_and_get_localmodel_with_requirements_path(
        self,
        tmp_path,
        populate_entrypoint_if_not_exists_mock,
        is_prebuilt_prediction_container_uri_is_false_mock,
        build_image_mock,
    ):
        src_dir = tmp_path / _TEST_SRC_DIR
        src_dir.mkdir()
        predictor = src_dir / _TEST_PREDICTOR_FILE
        predictor.write_text(
            textwrap.dedent(
                """
            class MyPredictor:
                pass
            """
            )
        )
        my_predictor = self._load_module("MyPredictor", str(predictor))
        entrypoint = f"{_TEST_SRC_DIR}/{_ENTRYPOINT_FILE}"
        requirements_path = f"{_TEST_SRC_DIR}/requirements.txt"

        local_model = LocalModel.create_cpr_model(
            _TEST_SRC_DIR,
            _TEST_OUTPUT_IMAGE,
            predictor=my_predictor,
            requirements_path=requirements_path,
        )

        assert local_model.serving_container_spec.image_uri == _TEST_OUTPUT_IMAGE
        assert local_model.serving_container_spec.predict_route == DEFAULT_PREDICT_ROUTE
        assert local_model.serving_container_spec.health_route == DEFAULT_HEALTH_ROUTE

        populate_entrypoint_if_not_exists_mock.assert_called_once_with(
            _TEST_SRC_DIR,
            _ENTRYPOINT_FILE,
            predictor=my_predictor,
            handler=PredictionHandler,
        )
        is_prebuilt_prediction_container_uri_is_false_mock.assert_called_once_with(
            _DEFAULT_BASE_IMAGE
        )
        build_image_mock.assert_called_once_with(
            _DEFAULT_BASE_IMAGE,
            _TEST_SRC_DIR,
            entrypoint,
            _TEST_OUTPUT_IMAGE,
            requirements_path=requirements_path,
            exposed_ports=[DEFAULT_HTTP_PORT],
            pip_command="pip",
            python_command="python",
=======
    def setup_method(self):
        importlib.reload(initializer)
        importlib.reload(aiplatform)
        aiplatform.init(project=_TEST_PROJECT, location=_TEST_LOCATION)

    def teardown_method(self):
        initializer.global_pool.shutdown(wait=True)

    def test_create_creates_and_gets_localmodel(self):
        local_model = LocalModel.create(
            serving_container_image_uri=_TEST_SERVING_CONTAINER_IMAGE,
            serving_container_predict_route=_TEST_SERVING_CONTAINER_PREDICTION_ROUTE,
            serving_container_health_route=_TEST_SERVING_CONTAINER_HEALTH_ROUTE,
        )

        container_spec = gca_model.ModelContainerSpec(
            image_uri=_TEST_SERVING_CONTAINER_IMAGE,
            predict_route=_TEST_SERVING_CONTAINER_PREDICTION_ROUTE,
            health_route=_TEST_SERVING_CONTAINER_HEALTH_ROUTE,
        )

        assert local_model.serving_container_spec.image_uri == container_spec.image_uri
        assert (
            local_model.serving_container_spec.predict_route
            == container_spec.predict_route
        )
        assert (
            local_model.serving_container_spec.health_route
            == container_spec.health_route
        )

    def test_create_creates_and_gets_localmodel_with_all_args(self):
        local_model = LocalModel.create(
            serving_container_image_uri=_TEST_SERVING_CONTAINER_IMAGE,
            serving_container_predict_route=_TEST_SERVING_CONTAINER_PREDICTION_ROUTE,
            serving_container_health_route=_TEST_SERVING_CONTAINER_HEALTH_ROUTE,
            serving_container_command=_TEST_SERVING_CONTAINER_COMMAND,
            serving_container_args=_TEST_SERVING_CONTAINER_ARGS,
            serving_container_environment_variables=_TEST_SERVING_CONTAINER_ENVIRONMENT_VARIABLES,
            serving_container_ports=_TEST_SERVING_CONTAINER_PORTS,
        )

        env = [
            gca_env_var.EnvVar(name=str(key), value=str(value))
            for key, value in _TEST_SERVING_CONTAINER_ENVIRONMENT_VARIABLES.items()
        ]

        ports = [
            gca_model.Port(container_port=port)
            for port in _TEST_SERVING_CONTAINER_PORTS
        ]

        container_spec = gca_model.ModelContainerSpec(
            image_uri=_TEST_SERVING_CONTAINER_IMAGE,
            predict_route=_TEST_SERVING_CONTAINER_PREDICTION_ROUTE,
            health_route=_TEST_SERVING_CONTAINER_HEALTH_ROUTE,
            command=_TEST_SERVING_CONTAINER_COMMAND,
            args=_TEST_SERVING_CONTAINER_ARGS,
            env=env,
            ports=ports,
        )

        assert local_model.serving_container_spec.image_uri == container_spec.image_uri
        assert (
            local_model.serving_container_spec.predict_route
            == container_spec.predict_route
        )
        assert (
            local_model.serving_container_spec.health_route
            == container_spec.health_route
        )
        assert local_model.serving_container_spec.command == container_spec.command
        assert local_model.serving_container_spec.args == container_spec.args
        assert local_model.serving_container_spec.env == container_spec.env
        assert local_model.serving_container_spec.ports == container_spec.ports

    @pytest.mark.parametrize("sync", [True, False])
    def test_upload_uploads_and_gets_model(
        self, upload_model_mock, get_model_mock, sync
    ):

        container_spec = gca_model.ModelContainerSpec(
            image_uri=_TEST_SERVING_CONTAINER_IMAGE,
            predict_route=_TEST_SERVING_CONTAINER_PREDICTION_ROUTE,
            health_route=_TEST_SERVING_CONTAINER_HEALTH_ROUTE,
        )

        local_model = LocalModel(container_spec)

        my_model = local_model.upload(display_name=_TEST_MODEL_NAME, sync=sync,)

        if not sync:
            my_model.wait()

        managed_model = gca_model.Model(
            display_name=_TEST_MODEL_NAME, container_spec=container_spec,
        )

        upload_model_mock.assert_called_once_with(
            parent=initializer.global_config.common_location_path(),
            model=managed_model,
        )

        get_model_mock.assert_called_once_with(
            name=_TEST_MODEL_RESOURCE_NAME, retry=base._DEFAULT_RETRY
        )

    @pytest.mark.parametrize("sync", [True, False])
    def test_upload_uploads_and_gets_model_with_all_args(
        self, upload_model_mock, get_model_mock, sync
    ):

        env = [
            gca_env_var.EnvVar(name=str(key), value=str(value))
            for key, value in _TEST_SERVING_CONTAINER_ENVIRONMENT_VARIABLES.items()
        ]

        ports = [
            gca_model.Port(container_port=port)
            for port in _TEST_SERVING_CONTAINER_PORTS
        ]

        container_spec = gca_model.ModelContainerSpec(
            image_uri=_TEST_SERVING_CONTAINER_IMAGE,
            predict_route=_TEST_SERVING_CONTAINER_PREDICTION_ROUTE,
            health_route=_TEST_SERVING_CONTAINER_HEALTH_ROUTE,
            command=_TEST_SERVING_CONTAINER_COMMAND,
            args=_TEST_SERVING_CONTAINER_ARGS,
            env=env,
            ports=ports,
        )

        local_model = LocalModel(container_spec)

        my_model = local_model.upload(
            display_name=_TEST_MODEL_NAME,
            artifact_uri=_TEST_ARTIFACT_URI,
            instance_schema_uri=_TEST_INSTANCE_SCHEMA_URI,
            parameters_schema_uri=_TEST_PARAMETERS_SCHEMA_URI,
            prediction_schema_uri=_TEST_PREDICTION_SCHEMA_URI,
            description=_TEST_DESCRIPTION,
            explanation_metadata=_TEST_EXPLANATION_METADATA,
            explanation_parameters=_TEST_EXPLANATION_PARAMETERS,
            labels=_TEST_LABEL,
            sync=sync,
        )

        if not sync:
            my_model.wait()

        managed_model = gca_model.Model(
            display_name=_TEST_MODEL_NAME,
            description=_TEST_DESCRIPTION,
            artifact_uri=_TEST_ARTIFACT_URI,
            container_spec=container_spec,
            predict_schemata=gca_model.PredictSchemata(
                instance_schema_uri=_TEST_INSTANCE_SCHEMA_URI,
                parameters_schema_uri=_TEST_PARAMETERS_SCHEMA_URI,
                prediction_schema_uri=_TEST_PREDICTION_SCHEMA_URI,
            ),
            explanation_spec=gca_model.explanation.ExplanationSpec(
                metadata=_TEST_EXPLANATION_METADATA,
                parameters=_TEST_EXPLANATION_PARAMETERS,
            ),
            labels=_TEST_LABEL,
        )

        upload_model_mock.assert_called_once_with(
            parent=initializer.global_config.common_location_path(),
            model=managed_model,
        )
        get_model_mock.assert_called_once_with(
            name=_TEST_MODEL_RESOURCE_NAME, retry=base._DEFAULT_RETRY
>>>>>>> ad2bf82f
        )

    def test_copy_image(
        self, execute_command_mock,
    ):
        container_spec = gca_model_compat.ModelContainerSpec(image_uri=_TEST_IMAGE_URI)
        local_model = LocalModel(container_spec)
        dst_image_uri = "new_image:latest"
        expected_command = ["docker", "tag", f"{_TEST_IMAGE_URI}", f"{dst_image_uri}"]

        new_local_model = local_model.copy_image(dst_image_uri)

        execute_command_mock.assert_called_once_with(expected_command)
        assert new_local_model.serving_container_spec.image_uri == dst_image_uri

    def test_copy_image_raises_exception(
        self, execute_command_return_code_1_mock,
    ):
        container_spec = gca_model_compat.ModelContainerSpec(image_uri=_TEST_IMAGE_URI)
        local_model = LocalModel(container_spec)
        dst_image_uri = "new_image:latest"
        expected_command = ["docker", "tag", f"{_TEST_IMAGE_URI}", f"{dst_image_uri}"]
        expected_message = "Docker failed with error code"
        expected_return_code = 1

        with mock.patch.object(
            errors, "raise_docker_error_with_command"
        ) as raise_docker_error_with_command:
            raise_docker_error_with_command.side_effect = errors.DockerError(
                expected_message, expected_command, expected_return_code
            )

            with pytest.raises(errors.DockerError) as exception:
                local_model.copy_image(dst_image_uri)

        execute_command_return_code_1_mock.assert_called_once_with(expected_command)
        assert exception.value.message == expected_message
        assert exception.value.cmd == expected_command
        assert exception.value.exit_code == expected_return_code

    def test_push_image(
        self, execute_command_mock, is_registry_uri_true_mock,
    ):
        container_spec = gca_model_compat.ModelContainerSpec(image_uri=_TEST_IMAGE_URI)
        local_model = LocalModel(container_spec)
        expected_command = ["docker", "push", f"{_TEST_IMAGE_URI}"]

        local_model.push_image()

        execute_command_mock.assert_called_once_with(expected_command)

    def test_push_image_image_uri_is_not_registry_uri(
        self, execute_command_mock, is_registry_uri_false_mock,
    ):
        container_spec = gca_model_compat.ModelContainerSpec(image_uri=_TEST_IMAGE_URI)
        local_model = LocalModel(container_spec)
        expected_message = (
            "The image uri must be a container registry or artifact registry uri "
            f"but it is: {_TEST_IMAGE_URI}."
        )

        with pytest.raises(ValueError) as exception:
            local_model.push_image()

        assert str(exception.value) == expected_message

    def test_push_image_raises_exception(
        self, execute_command_return_code_1_mock, is_registry_uri_true_mock,
    ):
        container_spec = gca_model_compat.ModelContainerSpec(image_uri=_TEST_IMAGE_URI)
        local_model = LocalModel(container_spec)
        expected_command = ["docker", "push", f"{_TEST_IMAGE_URI}"]
        expected_message = "Docker failed with error code"
        expected_return_code = 1

        with mock.patch.object(
            errors, "raise_docker_error_with_command"
        ) as raise_docker_error_with_command:
            raise_docker_error_with_command.side_effect = errors.DockerError(
                expected_message, expected_command, expected_return_code
            )

            with pytest.raises(errors.DockerError) as exception:
                local_model.push_image()

        execute_command_return_code_1_mock.assert_called_once_with(expected_command)
        assert exception.value.message == expected_message
        assert exception.value.cmd == expected_command
        assert exception.value.exit_code == expected_return_code<|MERGE_RESOLUTION|>--- conflicted
+++ resolved
@@ -29,15 +29,12 @@
 from starlette.datastructures import Headers
 from starlette.testclient import TestClient
 
-<<<<<<< HEAD
-from google.cloud.aiplatform import helpers
-=======
 from google.api_core import operation as ga_operation
 
 from google.cloud import aiplatform
 from google.cloud.aiplatform import base
+from google.cloud.aiplatform import helpers
 from google.cloud.aiplatform import initializer
->>>>>>> ad2bf82f
 
 from google.cloud.aiplatform.compat.types import model as gca_model_compat
 
@@ -214,7 +211,6 @@
 
 
 @pytest.fixture
-<<<<<<< HEAD
 def populate_entrypoint_if_not_exists_mock():
     with mock.patch.object(
         prediction_utils, "populate_entrypoint_if_not_exists"
@@ -245,7 +241,9 @@
     with mock.patch.object(build, "build_image") as build_image_mock:
         build_image_mock.return_value = None
         yield build_image_mock
-=======
+
+
+@pytest.fixture
 def get_model_mock():
     with mock.patch.object(
         model_service_client.ModelServiceClient, "get_model"
@@ -267,7 +265,6 @@
         )
         upload_model_mock.return_value = mock_lro
         yield upload_model_mock
->>>>>>> ad2bf82f
 
 
 @pytest.fixture
@@ -703,10 +700,85 @@
 
 
 class TestLocalModel:
-<<<<<<< HEAD
+    def setup_method(self):
+        importlib.reload(initializer)
+        importlib.reload(aiplatform)
+        aiplatform.init(project=_TEST_PROJECT, location=_TEST_LOCATION)
+
+    def teardown_method(self):
+        initializer.global_pool.shutdown(wait=True)
+
     def _load_module(self, name, location):
         spec = importlib.util.spec_from_file_location(name, location)
         return importlib.util.module_from_spec(spec)
+
+    def test_create_creates_and_gets_localmodel(self):
+        local_model = LocalModel.create(
+            serving_container_image_uri=_TEST_SERVING_CONTAINER_IMAGE,
+            serving_container_predict_route=_TEST_SERVING_CONTAINER_PREDICTION_ROUTE,
+            serving_container_health_route=_TEST_SERVING_CONTAINER_HEALTH_ROUTE,
+        )
+
+        container_spec = gca_model.ModelContainerSpec(
+            image_uri=_TEST_SERVING_CONTAINER_IMAGE,
+            predict_route=_TEST_SERVING_CONTAINER_PREDICTION_ROUTE,
+            health_route=_TEST_SERVING_CONTAINER_HEALTH_ROUTE,
+        )
+
+        assert local_model.serving_container_spec.image_uri == container_spec.image_uri
+        assert (
+            local_model.serving_container_spec.predict_route
+            == container_spec.predict_route
+        )
+        assert (
+            local_model.serving_container_spec.health_route
+            == container_spec.health_route
+        )
+
+    def test_create_creates_and_gets_localmodel_with_all_args(self):
+        local_model = LocalModel.create(
+            serving_container_image_uri=_TEST_SERVING_CONTAINER_IMAGE,
+            serving_container_predict_route=_TEST_SERVING_CONTAINER_PREDICTION_ROUTE,
+            serving_container_health_route=_TEST_SERVING_CONTAINER_HEALTH_ROUTE,
+            serving_container_command=_TEST_SERVING_CONTAINER_COMMAND,
+            serving_container_args=_TEST_SERVING_CONTAINER_ARGS,
+            serving_container_environment_variables=_TEST_SERVING_CONTAINER_ENVIRONMENT_VARIABLES,
+            serving_container_ports=_TEST_SERVING_CONTAINER_PORTS,
+        )
+
+        env = [
+            gca_env_var.EnvVar(name=str(key), value=str(value))
+            for key, value in _TEST_SERVING_CONTAINER_ENVIRONMENT_VARIABLES.items()
+        ]
+
+        ports = [
+            gca_model.Port(container_port=port)
+            for port in _TEST_SERVING_CONTAINER_PORTS
+        ]
+
+        container_spec = gca_model.ModelContainerSpec(
+            image_uri=_TEST_SERVING_CONTAINER_IMAGE,
+            predict_route=_TEST_SERVING_CONTAINER_PREDICTION_ROUTE,
+            health_route=_TEST_SERVING_CONTAINER_HEALTH_ROUTE,
+            command=_TEST_SERVING_CONTAINER_COMMAND,
+            args=_TEST_SERVING_CONTAINER_ARGS,
+            env=env,
+            ports=ports,
+        )
+
+        assert local_model.serving_container_spec.image_uri == container_spec.image_uri
+        assert (
+            local_model.serving_container_spec.predict_route
+            == container_spec.predict_route
+        )
+        assert (
+            local_model.serving_container_spec.health_route
+            == container_spec.health_route
+        )
+        assert local_model.serving_container_spec.command == container_spec.command
+        assert local_model.serving_container_spec.args == container_spec.args
+        assert local_model.serving_container_spec.env == container_spec.env
+        assert local_model.serving_container_spec.ports == container_spec.ports
 
     def test_create_cpr_model_creates_and_get_localmodel(
         self,
@@ -857,82 +929,7 @@
             exposed_ports=[DEFAULT_HTTP_PORT],
             pip_command="pip",
             python_command="python",
-=======
-    def setup_method(self):
-        importlib.reload(initializer)
-        importlib.reload(aiplatform)
-        aiplatform.init(project=_TEST_PROJECT, location=_TEST_LOCATION)
-
-    def teardown_method(self):
-        initializer.global_pool.shutdown(wait=True)
-
-    def test_create_creates_and_gets_localmodel(self):
-        local_model = LocalModel.create(
-            serving_container_image_uri=_TEST_SERVING_CONTAINER_IMAGE,
-            serving_container_predict_route=_TEST_SERVING_CONTAINER_PREDICTION_ROUTE,
-            serving_container_health_route=_TEST_SERVING_CONTAINER_HEALTH_ROUTE,
-        )
-
-        container_spec = gca_model.ModelContainerSpec(
-            image_uri=_TEST_SERVING_CONTAINER_IMAGE,
-            predict_route=_TEST_SERVING_CONTAINER_PREDICTION_ROUTE,
-            health_route=_TEST_SERVING_CONTAINER_HEALTH_ROUTE,
-        )
-
-        assert local_model.serving_container_spec.image_uri == container_spec.image_uri
-        assert (
-            local_model.serving_container_spec.predict_route
-            == container_spec.predict_route
-        )
-        assert (
-            local_model.serving_container_spec.health_route
-            == container_spec.health_route
-        )
-
-    def test_create_creates_and_gets_localmodel_with_all_args(self):
-        local_model = LocalModel.create(
-            serving_container_image_uri=_TEST_SERVING_CONTAINER_IMAGE,
-            serving_container_predict_route=_TEST_SERVING_CONTAINER_PREDICTION_ROUTE,
-            serving_container_health_route=_TEST_SERVING_CONTAINER_HEALTH_ROUTE,
-            serving_container_command=_TEST_SERVING_CONTAINER_COMMAND,
-            serving_container_args=_TEST_SERVING_CONTAINER_ARGS,
-            serving_container_environment_variables=_TEST_SERVING_CONTAINER_ENVIRONMENT_VARIABLES,
-            serving_container_ports=_TEST_SERVING_CONTAINER_PORTS,
-        )
-
-        env = [
-            gca_env_var.EnvVar(name=str(key), value=str(value))
-            for key, value in _TEST_SERVING_CONTAINER_ENVIRONMENT_VARIABLES.items()
-        ]
-
-        ports = [
-            gca_model.Port(container_port=port)
-            for port in _TEST_SERVING_CONTAINER_PORTS
-        ]
-
-        container_spec = gca_model.ModelContainerSpec(
-            image_uri=_TEST_SERVING_CONTAINER_IMAGE,
-            predict_route=_TEST_SERVING_CONTAINER_PREDICTION_ROUTE,
-            health_route=_TEST_SERVING_CONTAINER_HEALTH_ROUTE,
-            command=_TEST_SERVING_CONTAINER_COMMAND,
-            args=_TEST_SERVING_CONTAINER_ARGS,
-            env=env,
-            ports=ports,
-        )
-
-        assert local_model.serving_container_spec.image_uri == container_spec.image_uri
-        assert (
-            local_model.serving_container_spec.predict_route
-            == container_spec.predict_route
-        )
-        assert (
-            local_model.serving_container_spec.health_route
-            == container_spec.health_route
-        )
-        assert local_model.serving_container_spec.command == container_spec.command
-        assert local_model.serving_container_spec.args == container_spec.args
-        assert local_model.serving_container_spec.env == container_spec.env
-        assert local_model.serving_container_spec.ports == container_spec.ports
+        )
 
     @pytest.mark.parametrize("sync", [True, False])
     def test_upload_uploads_and_gets_model(
@@ -1031,7 +1028,6 @@
         )
         get_model_mock.assert_called_once_with(
             name=_TEST_MODEL_RESOURCE_NAME, retry=base._DEFAULT_RETRY
->>>>>>> ad2bf82f
         )
 
     def test_copy_image(
