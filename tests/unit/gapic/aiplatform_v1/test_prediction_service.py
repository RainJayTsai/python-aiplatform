# -*- coding: utf-8 -*-
# Copyright 2022 Google LLC
#
# Licensed under the Apache License, Version 2.0 (the "License");
# you may not use this file except in compliance with the License.
# You may obtain a copy of the License at
#
#     http://www.apache.org/licenses/LICENSE-2.0
#
# Unless required by applicable law or agreed to in writing, software
# distributed under the License is distributed on an "AS IS" BASIS,
# WITHOUT WARRANTIES OR CONDITIONS OF ANY KIND, either express or implied.
# See the License for the specific language governing permissions and
# limitations under the License.
#
import os
import mock

import grpc
from grpc.experimental import aio
import math
import pytest
from proto.marshal.rules.dates import DurationRule, TimestampRule


from google.api import httpbody_pb2  # type: ignore
from google.api_core import client_options
from google.api_core import exceptions as core_exceptions
from google.api_core import gapic_v1
from google.api_core import grpc_helpers
from google.api_core import grpc_helpers_async
from google.api_core import path_template
from google.auth import credentials as ga_credentials
from google.auth.exceptions import MutualTLSChannelError
from google.cloud.aiplatform_v1.services.prediction_service import (
    PredictionServiceAsyncClient,
)
from google.cloud.aiplatform_v1.services.prediction_service import (
    PredictionServiceClient,
)
from google.cloud.aiplatform_v1.services.prediction_service import transports
from google.cloud.aiplatform_v1.types import explanation
from google.cloud.aiplatform_v1.types import prediction_service
from google.oauth2 import service_account
from google.protobuf import any_pb2  # type: ignore
from google.protobuf import struct_pb2  # type: ignore
import google.auth


def client_cert_source_callback():
    return b"cert bytes", b"key bytes"


# If default endpoint is localhost, then default mtls endpoint will be the same.
# This method modifies the default endpoint so the client can produce a different
# mtls endpoint for endpoint testing purposes.
def modify_default_endpoint(client):
    return (
        "foo.googleapis.com"
        if ("localhost" in client.DEFAULT_ENDPOINT)
        else client.DEFAULT_ENDPOINT
    )


def test__get_default_mtls_endpoint():
    api_endpoint = "example.googleapis.com"
    api_mtls_endpoint = "example.mtls.googleapis.com"
    sandbox_endpoint = "example.sandbox.googleapis.com"
    sandbox_mtls_endpoint = "example.mtls.sandbox.googleapis.com"
    non_googleapi = "api.example.com"

    assert PredictionServiceClient._get_default_mtls_endpoint(None) is None
    assert (
        PredictionServiceClient._get_default_mtls_endpoint(api_endpoint)
        == api_mtls_endpoint
    )
    assert (
        PredictionServiceClient._get_default_mtls_endpoint(api_mtls_endpoint)
        == api_mtls_endpoint
    )
    assert (
        PredictionServiceClient._get_default_mtls_endpoint(sandbox_endpoint)
        == sandbox_mtls_endpoint
    )
    assert (
        PredictionServiceClient._get_default_mtls_endpoint(sandbox_mtls_endpoint)
        == sandbox_mtls_endpoint
    )
    assert (
        PredictionServiceClient._get_default_mtls_endpoint(non_googleapi)
        == non_googleapi
    )


@pytest.mark.parametrize(
<<<<<<< HEAD
    "client_class",
    [
        PredictionServiceClient,
        PredictionServiceAsyncClient,
=======
    "client_class,transport_name",
    [
        (PredictionServiceClient, "grpc"),
        (PredictionServiceAsyncClient, "grpc_asyncio"),
>>>>>>> dc3be45c
    ],
)
def test_prediction_service_client_from_service_account_info(
    client_class, transport_name
):
    creds = ga_credentials.AnonymousCredentials()
    with mock.patch.object(
        service_account.Credentials, "from_service_account_info"
    ) as factory:
        factory.return_value = creds
        info = {"valid": True}
        client = client_class.from_service_account_info(info, transport=transport_name)
        assert client.transport._credentials == creds
        assert isinstance(client, client_class)

        assert client.transport._host == ("aiplatform.googleapis.com:443")


@pytest.mark.parametrize(
    "transport_class,transport_name",
    [
        (transports.PredictionServiceGrpcTransport, "grpc"),
        (transports.PredictionServiceGrpcAsyncIOTransport, "grpc_asyncio"),
    ],
)
def test_prediction_service_client_service_account_always_use_jwt(
    transport_class, transport_name
):
    with mock.patch.object(
        service_account.Credentials, "with_always_use_jwt_access", create=True
    ) as use_jwt:
        creds = service_account.Credentials(None, None, None)
        transport = transport_class(credentials=creds, always_use_jwt_access=True)
        use_jwt.assert_called_once_with(True)

    with mock.patch.object(
        service_account.Credentials, "with_always_use_jwt_access", create=True
    ) as use_jwt:
        creds = service_account.Credentials(None, None, None)
        transport = transport_class(credentials=creds, always_use_jwt_access=False)
        use_jwt.assert_not_called()


@pytest.mark.parametrize(
<<<<<<< HEAD
    "client_class",
    [
        PredictionServiceClient,
        PredictionServiceAsyncClient,
=======
    "client_class,transport_name",
    [
        (PredictionServiceClient, "grpc"),
        (PredictionServiceAsyncClient, "grpc_asyncio"),
>>>>>>> dc3be45c
    ],
)
def test_prediction_service_client_from_service_account_file(
    client_class, transport_name
):
    creds = ga_credentials.AnonymousCredentials()
    with mock.patch.object(
        service_account.Credentials, "from_service_account_file"
    ) as factory:
        factory.return_value = creds
        client = client_class.from_service_account_file(
            "dummy/file/path.json", transport=transport_name
        )
        assert client.transport._credentials == creds
        assert isinstance(client, client_class)

        client = client_class.from_service_account_json(
            "dummy/file/path.json", transport=transport_name
        )
        assert client.transport._credentials == creds
        assert isinstance(client, client_class)

        assert client.transport._host == ("aiplatform.googleapis.com:443")


def test_prediction_service_client_get_transport_class():
    transport = PredictionServiceClient.get_transport_class()
    available_transports = [
        transports.PredictionServiceGrpcTransport,
    ]
    assert transport in available_transports

    transport = PredictionServiceClient.get_transport_class("grpc")
    assert transport == transports.PredictionServiceGrpcTransport


@pytest.mark.parametrize(
    "client_class,transport_class,transport_name",
    [
        (PredictionServiceClient, transports.PredictionServiceGrpcTransport, "grpc"),
        (
            PredictionServiceAsyncClient,
            transports.PredictionServiceGrpcAsyncIOTransport,
            "grpc_asyncio",
        ),
    ],
)
@mock.patch.object(
    PredictionServiceClient,
    "DEFAULT_ENDPOINT",
    modify_default_endpoint(PredictionServiceClient),
)
@mock.patch.object(
    PredictionServiceAsyncClient,
    "DEFAULT_ENDPOINT",
    modify_default_endpoint(PredictionServiceAsyncClient),
)
def test_prediction_service_client_client_options(
    client_class, transport_class, transport_name
):
    # Check that if channel is provided we won't create a new one.
    with mock.patch.object(PredictionServiceClient, "get_transport_class") as gtc:
        transport = transport_class(credentials=ga_credentials.AnonymousCredentials())
        client = client_class(transport=transport)
        gtc.assert_not_called()

    # Check that if channel is provided via str we will create a new one.
    with mock.patch.object(PredictionServiceClient, "get_transport_class") as gtc:
        client = client_class(transport=transport_name)
        gtc.assert_called()

    # Check the case api_endpoint is provided.
    options = client_options.ClientOptions(api_endpoint="squid.clam.whelk")
    with mock.patch.object(transport_class, "__init__") as patched:
        patched.return_value = None
        client = client_class(transport=transport_name, client_options=options)
        patched.assert_called_once_with(
            credentials=None,
            credentials_file=None,
            host="squid.clam.whelk",
            scopes=None,
            client_cert_source_for_mtls=None,
            quota_project_id=None,
            client_info=transports.base.DEFAULT_CLIENT_INFO,
            always_use_jwt_access=True,
        )

    # Check the case api_endpoint is not provided and GOOGLE_API_USE_MTLS_ENDPOINT is
    # "never".
    with mock.patch.dict(os.environ, {"GOOGLE_API_USE_MTLS_ENDPOINT": "never"}):
        with mock.patch.object(transport_class, "__init__") as patched:
            patched.return_value = None
            client = client_class(transport=transport_name)
            patched.assert_called_once_with(
                credentials=None,
                credentials_file=None,
                host=client.DEFAULT_ENDPOINT,
                scopes=None,
                client_cert_source_for_mtls=None,
                quota_project_id=None,
                client_info=transports.base.DEFAULT_CLIENT_INFO,
                always_use_jwt_access=True,
            )

    # Check the case api_endpoint is not provided and GOOGLE_API_USE_MTLS_ENDPOINT is
    # "always".
    with mock.patch.dict(os.environ, {"GOOGLE_API_USE_MTLS_ENDPOINT": "always"}):
        with mock.patch.object(transport_class, "__init__") as patched:
            patched.return_value = None
            client = client_class(transport=transport_name)
            patched.assert_called_once_with(
                credentials=None,
                credentials_file=None,
                host=client.DEFAULT_MTLS_ENDPOINT,
                scopes=None,
                client_cert_source_for_mtls=None,
                quota_project_id=None,
                client_info=transports.base.DEFAULT_CLIENT_INFO,
                always_use_jwt_access=True,
            )

    # Check the case api_endpoint is not provided and GOOGLE_API_USE_MTLS_ENDPOINT has
    # unsupported value.
    with mock.patch.dict(os.environ, {"GOOGLE_API_USE_MTLS_ENDPOINT": "Unsupported"}):
        with pytest.raises(MutualTLSChannelError):
            client = client_class(transport=transport_name)

    # Check the case GOOGLE_API_USE_CLIENT_CERTIFICATE has unsupported value.
    with mock.patch.dict(
        os.environ, {"GOOGLE_API_USE_CLIENT_CERTIFICATE": "Unsupported"}
    ):
        with pytest.raises(ValueError):
            client = client_class(transport=transport_name)

    # Check the case quota_project_id is provided
    options = client_options.ClientOptions(quota_project_id="octopus")
    with mock.patch.object(transport_class, "__init__") as patched:
        patched.return_value = None
        client = client_class(client_options=options, transport=transport_name)
        patched.assert_called_once_with(
            credentials=None,
            credentials_file=None,
            host=client.DEFAULT_ENDPOINT,
            scopes=None,
            client_cert_source_for_mtls=None,
            quota_project_id="octopus",
            client_info=transports.base.DEFAULT_CLIENT_INFO,
            always_use_jwt_access=True,
        )


@pytest.mark.parametrize(
    "client_class,transport_class,transport_name,use_client_cert_env",
    [
        (
            PredictionServiceClient,
            transports.PredictionServiceGrpcTransport,
            "grpc",
            "true",
        ),
        (
            PredictionServiceAsyncClient,
            transports.PredictionServiceGrpcAsyncIOTransport,
            "grpc_asyncio",
            "true",
        ),
        (
            PredictionServiceClient,
            transports.PredictionServiceGrpcTransport,
            "grpc",
            "false",
        ),
        (
            PredictionServiceAsyncClient,
            transports.PredictionServiceGrpcAsyncIOTransport,
            "grpc_asyncio",
            "false",
        ),
    ],
)
@mock.patch.object(
    PredictionServiceClient,
    "DEFAULT_ENDPOINT",
    modify_default_endpoint(PredictionServiceClient),
)
@mock.patch.object(
    PredictionServiceAsyncClient,
    "DEFAULT_ENDPOINT",
    modify_default_endpoint(PredictionServiceAsyncClient),
)
@mock.patch.dict(os.environ, {"GOOGLE_API_USE_MTLS_ENDPOINT": "auto"})
def test_prediction_service_client_mtls_env_auto(
    client_class, transport_class, transport_name, use_client_cert_env
):
    # This tests the endpoint autoswitch behavior. Endpoint is autoswitched to the default
    # mtls endpoint, if GOOGLE_API_USE_CLIENT_CERTIFICATE is "true" and client cert exists.

    # Check the case client_cert_source is provided. Whether client cert is used depends on
    # GOOGLE_API_USE_CLIENT_CERTIFICATE value.
    with mock.patch.dict(
        os.environ, {"GOOGLE_API_USE_CLIENT_CERTIFICATE": use_client_cert_env}
    ):
        options = client_options.ClientOptions(
            client_cert_source=client_cert_source_callback
        )
        with mock.patch.object(transport_class, "__init__") as patched:
            patched.return_value = None
            client = client_class(client_options=options, transport=transport_name)

            if use_client_cert_env == "false":
                expected_client_cert_source = None
                expected_host = client.DEFAULT_ENDPOINT
            else:
                expected_client_cert_source = client_cert_source_callback
                expected_host = client.DEFAULT_MTLS_ENDPOINT

            patched.assert_called_once_with(
                credentials=None,
                credentials_file=None,
                host=expected_host,
                scopes=None,
                client_cert_source_for_mtls=expected_client_cert_source,
                quota_project_id=None,
                client_info=transports.base.DEFAULT_CLIENT_INFO,
                always_use_jwt_access=True,
            )

    # Check the case ADC client cert is provided. Whether client cert is used depends on
    # GOOGLE_API_USE_CLIENT_CERTIFICATE value.
    with mock.patch.dict(
        os.environ, {"GOOGLE_API_USE_CLIENT_CERTIFICATE": use_client_cert_env}
    ):
        with mock.patch.object(transport_class, "__init__") as patched:
            with mock.patch(
                "google.auth.transport.mtls.has_default_client_cert_source",
                return_value=True,
            ):
                with mock.patch(
                    "google.auth.transport.mtls.default_client_cert_source",
                    return_value=client_cert_source_callback,
                ):
                    if use_client_cert_env == "false":
                        expected_host = client.DEFAULT_ENDPOINT
                        expected_client_cert_source = None
                    else:
                        expected_host = client.DEFAULT_MTLS_ENDPOINT
                        expected_client_cert_source = client_cert_source_callback

                    patched.return_value = None
                    client = client_class(transport=transport_name)
                    patched.assert_called_once_with(
                        credentials=None,
                        credentials_file=None,
                        host=expected_host,
                        scopes=None,
                        client_cert_source_for_mtls=expected_client_cert_source,
                        quota_project_id=None,
                        client_info=transports.base.DEFAULT_CLIENT_INFO,
                        always_use_jwt_access=True,
                    )

    # Check the case client_cert_source and ADC client cert are not provided.
    with mock.patch.dict(
        os.environ, {"GOOGLE_API_USE_CLIENT_CERTIFICATE": use_client_cert_env}
    ):
        with mock.patch.object(transport_class, "__init__") as patched:
            with mock.patch(
                "google.auth.transport.mtls.has_default_client_cert_source",
                return_value=False,
            ):
                patched.return_value = None
                client = client_class(transport=transport_name)
                patched.assert_called_once_with(
                    credentials=None,
                    credentials_file=None,
                    host=client.DEFAULT_ENDPOINT,
                    scopes=None,
                    client_cert_source_for_mtls=None,
                    quota_project_id=None,
                    client_info=transports.base.DEFAULT_CLIENT_INFO,
                    always_use_jwt_access=True,
                )


@pytest.mark.parametrize(
    "client_class", [PredictionServiceClient, PredictionServiceAsyncClient]
)
@mock.patch.object(
    PredictionServiceClient,
    "DEFAULT_ENDPOINT",
    modify_default_endpoint(PredictionServiceClient),
)
@mock.patch.object(
    PredictionServiceAsyncClient,
    "DEFAULT_ENDPOINT",
    modify_default_endpoint(PredictionServiceAsyncClient),
)
def test_prediction_service_client_get_mtls_endpoint_and_cert_source(client_class):
    mock_client_cert_source = mock.Mock()

    # Test the case GOOGLE_API_USE_CLIENT_CERTIFICATE is "true".
    with mock.patch.dict(os.environ, {"GOOGLE_API_USE_CLIENT_CERTIFICATE": "true"}):
        mock_api_endpoint = "foo"
        options = client_options.ClientOptions(
            client_cert_source=mock_client_cert_source, api_endpoint=mock_api_endpoint
        )
        api_endpoint, cert_source = client_class.get_mtls_endpoint_and_cert_source(
            options
        )
        assert api_endpoint == mock_api_endpoint
        assert cert_source == mock_client_cert_source

    # Test the case GOOGLE_API_USE_CLIENT_CERTIFICATE is "false".
    with mock.patch.dict(os.environ, {"GOOGLE_API_USE_CLIENT_CERTIFICATE": "false"}):
        mock_client_cert_source = mock.Mock()
        mock_api_endpoint = "foo"
        options = client_options.ClientOptions(
            client_cert_source=mock_client_cert_source, api_endpoint=mock_api_endpoint
        )
        api_endpoint, cert_source = client_class.get_mtls_endpoint_and_cert_source(
            options
        )
        assert api_endpoint == mock_api_endpoint
        assert cert_source is None

    # Test the case GOOGLE_API_USE_MTLS_ENDPOINT is "never".
    with mock.patch.dict(os.environ, {"GOOGLE_API_USE_MTLS_ENDPOINT": "never"}):
        api_endpoint, cert_source = client_class.get_mtls_endpoint_and_cert_source()
        assert api_endpoint == client_class.DEFAULT_ENDPOINT
        assert cert_source is None

    # Test the case GOOGLE_API_USE_MTLS_ENDPOINT is "always".
    with mock.patch.dict(os.environ, {"GOOGLE_API_USE_MTLS_ENDPOINT": "always"}):
        api_endpoint, cert_source = client_class.get_mtls_endpoint_and_cert_source()
        assert api_endpoint == client_class.DEFAULT_MTLS_ENDPOINT
        assert cert_source is None

    # Test the case GOOGLE_API_USE_MTLS_ENDPOINT is "auto" and default cert doesn't exist.
    with mock.patch.dict(os.environ, {"GOOGLE_API_USE_CLIENT_CERTIFICATE": "true"}):
        with mock.patch(
            "google.auth.transport.mtls.has_default_client_cert_source",
            return_value=False,
        ):
            api_endpoint, cert_source = client_class.get_mtls_endpoint_and_cert_source()
            assert api_endpoint == client_class.DEFAULT_ENDPOINT
            assert cert_source is None

    # Test the case GOOGLE_API_USE_MTLS_ENDPOINT is "auto" and default cert exists.
    with mock.patch.dict(os.environ, {"GOOGLE_API_USE_CLIENT_CERTIFICATE": "true"}):
        with mock.patch(
            "google.auth.transport.mtls.has_default_client_cert_source",
            return_value=True,
        ):
            with mock.patch(
                "google.auth.transport.mtls.default_client_cert_source",
                return_value=mock_client_cert_source,
            ):
                (
                    api_endpoint,
                    cert_source,
                ) = client_class.get_mtls_endpoint_and_cert_source()
                assert api_endpoint == client_class.DEFAULT_MTLS_ENDPOINT
                assert cert_source == mock_client_cert_source


@pytest.mark.parametrize(
    "client_class,transport_class,transport_name",
    [
        (PredictionServiceClient, transports.PredictionServiceGrpcTransport, "grpc"),
        (
            PredictionServiceAsyncClient,
            transports.PredictionServiceGrpcAsyncIOTransport,
            "grpc_asyncio",
        ),
    ],
)
def test_prediction_service_client_client_options_scopes(
    client_class, transport_class, transport_name
):
    # Check the case scopes are provided.
    options = client_options.ClientOptions(
        scopes=["1", "2"],
    )
    with mock.patch.object(transport_class, "__init__") as patched:
        patched.return_value = None
        client = client_class(client_options=options, transport=transport_name)
        patched.assert_called_once_with(
            credentials=None,
            credentials_file=None,
            host=client.DEFAULT_ENDPOINT,
            scopes=["1", "2"],
            client_cert_source_for_mtls=None,
            quota_project_id=None,
            client_info=transports.base.DEFAULT_CLIENT_INFO,
            always_use_jwt_access=True,
        )


@pytest.mark.parametrize(
    "client_class,transport_class,transport_name,grpc_helpers",
    [
        (
            PredictionServiceClient,
            transports.PredictionServiceGrpcTransport,
            "grpc",
            grpc_helpers,
        ),
        (
            PredictionServiceAsyncClient,
            transports.PredictionServiceGrpcAsyncIOTransport,
            "grpc_asyncio",
            grpc_helpers_async,
        ),
    ],
)
def test_prediction_service_client_client_options_credentials_file(
    client_class, transport_class, transport_name, grpc_helpers
):
    # Check the case credentials file is provided.
    options = client_options.ClientOptions(credentials_file="credentials.json")

    with mock.patch.object(transport_class, "__init__") as patched:
        patched.return_value = None
        client = client_class(client_options=options, transport=transport_name)
        patched.assert_called_once_with(
            credentials=None,
            credentials_file="credentials.json",
            host=client.DEFAULT_ENDPOINT,
            scopes=None,
            client_cert_source_for_mtls=None,
            quota_project_id=None,
            client_info=transports.base.DEFAULT_CLIENT_INFO,
            always_use_jwt_access=True,
        )


def test_prediction_service_client_client_options_from_dict():
    with mock.patch(
        "google.cloud.aiplatform_v1.services.prediction_service.transports.PredictionServiceGrpcTransport.__init__"
    ) as grpc_transport:
        grpc_transport.return_value = None
        client = PredictionServiceClient(
            client_options={"api_endpoint": "squid.clam.whelk"}
        )
        grpc_transport.assert_called_once_with(
            credentials=None,
            credentials_file=None,
            host="squid.clam.whelk",
            scopes=None,
            client_cert_source_for_mtls=None,
            quota_project_id=None,
            client_info=transports.base.DEFAULT_CLIENT_INFO,
            always_use_jwt_access=True,
        )


@pytest.mark.parametrize(
<<<<<<< HEAD
=======
    "client_class,transport_class,transport_name,grpc_helpers",
    [
        (
            PredictionServiceClient,
            transports.PredictionServiceGrpcTransport,
            "grpc",
            grpc_helpers,
        ),
        (
            PredictionServiceAsyncClient,
            transports.PredictionServiceGrpcAsyncIOTransport,
            "grpc_asyncio",
            grpc_helpers_async,
        ),
    ],
)
def test_prediction_service_client_create_channel_credentials_file(
    client_class, transport_class, transport_name, grpc_helpers
):
    # Check the case credentials file is provided.
    options = client_options.ClientOptions(credentials_file="credentials.json")

    with mock.patch.object(transport_class, "__init__") as patched:
        patched.return_value = None
        client = client_class(client_options=options, transport=transport_name)
        patched.assert_called_once_with(
            credentials=None,
            credentials_file="credentials.json",
            host=client.DEFAULT_ENDPOINT,
            scopes=None,
            client_cert_source_for_mtls=None,
            quota_project_id=None,
            client_info=transports.base.DEFAULT_CLIENT_INFO,
            always_use_jwt_access=True,
        )

    # test that the credentials from file are saved and used as the credentials.
    with mock.patch.object(
        google.auth, "load_credentials_from_file", autospec=True
    ) as load_creds, mock.patch.object(
        google.auth, "default", autospec=True
    ) as adc, mock.patch.object(
        grpc_helpers, "create_channel"
    ) as create_channel:
        creds = ga_credentials.AnonymousCredentials()
        file_creds = ga_credentials.AnonymousCredentials()
        load_creds.return_value = (file_creds, None)
        adc.return_value = (creds, None)
        client = client_class(client_options=options, transport=transport_name)
        create_channel.assert_called_with(
            "aiplatform.googleapis.com:443",
            credentials=file_creds,
            credentials_file=None,
            quota_project_id=None,
            default_scopes=("https://www.googleapis.com/auth/cloud-platform",),
            scopes=None,
            default_host="aiplatform.googleapis.com",
            ssl_credentials=None,
            options=[
                ("grpc.max_send_message_length", -1),
                ("grpc.max_receive_message_length", -1),
            ],
        )


@pytest.mark.parametrize(
>>>>>>> dc3be45c
    "request_type",
    [
        prediction_service.PredictRequest,
        dict,
    ],
)
def test_predict(request_type, transport: str = "grpc"):
    client = PredictionServiceClient(
        credentials=ga_credentials.AnonymousCredentials(),
        transport=transport,
    )

    # Everything is optional in proto3 as far as the runtime is concerned,
    # and we are mocking out the actual API, so just send an empty request.
    request = request_type()

    # Mock the actual call within the gRPC stub, and fake the request.
    with mock.patch.object(type(client.transport.predict), "__call__") as call:
        # Designate an appropriate return value for the call.
        call.return_value = prediction_service.PredictResponse(
            deployed_model_id="deployed_model_id_value",
            model="model_value",
            model_display_name="model_display_name_value",
        )
        response = client.predict(request)

        # Establish that the underlying gRPC stub method was called.
        assert len(call.mock_calls) == 1
        _, args, _ = call.mock_calls[0]
        assert args[0] == prediction_service.PredictRequest()

    # Establish that the response is the type that we expect.
    assert isinstance(response, prediction_service.PredictResponse)
    assert response.deployed_model_id == "deployed_model_id_value"
    assert response.model == "model_value"
    assert response.model_display_name == "model_display_name_value"


def test_predict_empty_call():
    # This test is a coverage failsafe to make sure that totally empty calls,
    # i.e. request == None and no flattened fields passed, work.
    client = PredictionServiceClient(
        credentials=ga_credentials.AnonymousCredentials(),
        transport="grpc",
    )

    # Mock the actual call within the gRPC stub, and fake the request.
    with mock.patch.object(type(client.transport.predict), "__call__") as call:
        client.predict()
        call.assert_called()
        _, args, _ = call.mock_calls[0]
        assert args[0] == prediction_service.PredictRequest()


@pytest.mark.asyncio
async def test_predict_async(
    transport: str = "grpc_asyncio", request_type=prediction_service.PredictRequest
):
    client = PredictionServiceAsyncClient(
        credentials=ga_credentials.AnonymousCredentials(),
        transport=transport,
    )

    # Everything is optional in proto3 as far as the runtime is concerned,
    # and we are mocking out the actual API, so just send an empty request.
    request = request_type()

    # Mock the actual call within the gRPC stub, and fake the request.
    with mock.patch.object(type(client.transport.predict), "__call__") as call:
        # Designate an appropriate return value for the call.
        call.return_value = grpc_helpers_async.FakeUnaryUnaryCall(
            prediction_service.PredictResponse(
                deployed_model_id="deployed_model_id_value",
                model="model_value",
                model_display_name="model_display_name_value",
            )
        )
        response = await client.predict(request)

        # Establish that the underlying gRPC stub method was called.
        assert len(call.mock_calls)
        _, args, _ = call.mock_calls[0]
        assert args[0] == prediction_service.PredictRequest()

    # Establish that the response is the type that we expect.
    assert isinstance(response, prediction_service.PredictResponse)
    assert response.deployed_model_id == "deployed_model_id_value"
    assert response.model == "model_value"
    assert response.model_display_name == "model_display_name_value"


@pytest.mark.asyncio
async def test_predict_async_from_dict():
    await test_predict_async(request_type=dict)


def test_predict_field_headers():
    client = PredictionServiceClient(
        credentials=ga_credentials.AnonymousCredentials(),
    )

    # Any value that is part of the HTTP/1.1 URI should be sent as
    # a field header. Set these to a non-empty value.
    request = prediction_service.PredictRequest()

    request.endpoint = "endpoint_value"

    # Mock the actual call within the gRPC stub, and fake the request.
    with mock.patch.object(type(client.transport.predict), "__call__") as call:
        call.return_value = prediction_service.PredictResponse()
        client.predict(request)

        # Establish that the underlying gRPC stub method was called.
        assert len(call.mock_calls) == 1
        _, args, _ = call.mock_calls[0]
        assert args[0] == request

    # Establish that the field header was sent.
    _, _, kw = call.mock_calls[0]
    assert (
        "x-goog-request-params",
<<<<<<< HEAD
        "endpoint=endpoint/value",
=======
        "endpoint=endpoint_value",
>>>>>>> dc3be45c
    ) in kw["metadata"]


@pytest.mark.asyncio
async def test_predict_field_headers_async():
    client = PredictionServiceAsyncClient(
        credentials=ga_credentials.AnonymousCredentials(),
    )

    # Any value that is part of the HTTP/1.1 URI should be sent as
    # a field header. Set these to a non-empty value.
    request = prediction_service.PredictRequest()

    request.endpoint = "endpoint_value"

    # Mock the actual call within the gRPC stub, and fake the request.
    with mock.patch.object(type(client.transport.predict), "__call__") as call:
        call.return_value = grpc_helpers_async.FakeUnaryUnaryCall(
            prediction_service.PredictResponse()
        )
        await client.predict(request)

        # Establish that the underlying gRPC stub method was called.
        assert len(call.mock_calls)
        _, args, _ = call.mock_calls[0]
        assert args[0] == request

    # Establish that the field header was sent.
    _, _, kw = call.mock_calls[0]
    assert (
        "x-goog-request-params",
<<<<<<< HEAD
        "endpoint=endpoint/value",
=======
        "endpoint=endpoint_value",
>>>>>>> dc3be45c
    ) in kw["metadata"]


def test_predict_flattened_error():
    client = PredictionServiceClient(
        credentials=ga_credentials.AnonymousCredentials(),
    )

    # Attempting to call a method with both a request object and flattened
    # fields is an error.
    with pytest.raises(ValueError):
        client.predict(
            prediction_service.PredictRequest(),
            endpoint="endpoint_value",
            instances=[struct_pb2.Value(null_value=struct_pb2.NullValue.NULL_VALUE)],
            parameters=struct_pb2.Value(null_value=struct_pb2.NullValue.NULL_VALUE),
        )


@pytest.mark.asyncio
async def test_predict_flattened_error_async():
    client = PredictionServiceAsyncClient(
        credentials=ga_credentials.AnonymousCredentials(),
    )

    # Attempting to call a method with both a request object and flattened
    # fields is an error.
    with pytest.raises(ValueError):
        await client.predict(
            prediction_service.PredictRequest(),
            endpoint="endpoint_value",
            instances=[struct_pb2.Value(null_value=struct_pb2.NullValue.NULL_VALUE)],
            parameters=struct_pb2.Value(null_value=struct_pb2.NullValue.NULL_VALUE),
        )


@pytest.mark.parametrize(
    "request_type",
    [
        prediction_service.RawPredictRequest,
        dict,
    ],
)
def test_raw_predict(request_type, transport: str = "grpc"):
    client = PredictionServiceClient(
        credentials=ga_credentials.AnonymousCredentials(),
        transport=transport,
    )

    # Everything is optional in proto3 as far as the runtime is concerned,
    # and we are mocking out the actual API, so just send an empty request.
    request = request_type()

    # Mock the actual call within the gRPC stub, and fake the request.
    with mock.patch.object(type(client.transport.raw_predict), "__call__") as call:
        # Designate an appropriate return value for the call.
        call.return_value = httpbody_pb2.HttpBody(
            content_type="content_type_value",
            data=b"data_blob",
        )
        response = client.raw_predict(request)

        # Establish that the underlying gRPC stub method was called.
        assert len(call.mock_calls) == 1
        _, args, _ = call.mock_calls[0]
        assert args[0] == prediction_service.RawPredictRequest()

    # Establish that the response is the type that we expect.
    assert isinstance(response, httpbody_pb2.HttpBody)
    assert response.content_type == "content_type_value"
    assert response.data == b"data_blob"


def test_raw_predict_empty_call():
    # This test is a coverage failsafe to make sure that totally empty calls,
    # i.e. request == None and no flattened fields passed, work.
    client = PredictionServiceClient(
        credentials=ga_credentials.AnonymousCredentials(),
        transport="grpc",
    )

    # Mock the actual call within the gRPC stub, and fake the request.
    with mock.patch.object(type(client.transport.raw_predict), "__call__") as call:
        client.raw_predict()
        call.assert_called()
        _, args, _ = call.mock_calls[0]
        assert args[0] == prediction_service.RawPredictRequest()


@pytest.mark.asyncio
async def test_raw_predict_async(
    transport: str = "grpc_asyncio", request_type=prediction_service.RawPredictRequest
):
    client = PredictionServiceAsyncClient(
        credentials=ga_credentials.AnonymousCredentials(),
        transport=transport,
    )

    # Everything is optional in proto3 as far as the runtime is concerned,
    # and we are mocking out the actual API, so just send an empty request.
    request = request_type()

    # Mock the actual call within the gRPC stub, and fake the request.
    with mock.patch.object(type(client.transport.raw_predict), "__call__") as call:
        # Designate an appropriate return value for the call.
        call.return_value = grpc_helpers_async.FakeUnaryUnaryCall(
            httpbody_pb2.HttpBody(
                content_type="content_type_value",
                data=b"data_blob",
            )
        )
        response = await client.raw_predict(request)

        # Establish that the underlying gRPC stub method was called.
        assert len(call.mock_calls)
        _, args, _ = call.mock_calls[0]
        assert args[0] == prediction_service.RawPredictRequest()

    # Establish that the response is the type that we expect.
    assert isinstance(response, httpbody_pb2.HttpBody)
    assert response.content_type == "content_type_value"
    assert response.data == b"data_blob"


@pytest.mark.asyncio
async def test_raw_predict_async_from_dict():
    await test_raw_predict_async(request_type=dict)


def test_raw_predict_field_headers():
    client = PredictionServiceClient(
        credentials=ga_credentials.AnonymousCredentials(),
    )

    # Any value that is part of the HTTP/1.1 URI should be sent as
    # a field header. Set these to a non-empty value.
    request = prediction_service.RawPredictRequest()

    request.endpoint = "endpoint_value"

    # Mock the actual call within the gRPC stub, and fake the request.
    with mock.patch.object(type(client.transport.raw_predict), "__call__") as call:
        call.return_value = httpbody_pb2.HttpBody()
        client.raw_predict(request)

        # Establish that the underlying gRPC stub method was called.
        assert len(call.mock_calls) == 1
        _, args, _ = call.mock_calls[0]
        assert args[0] == request

    # Establish that the field header was sent.
    _, _, kw = call.mock_calls[0]
    assert (
        "x-goog-request-params",
<<<<<<< HEAD
        "endpoint=endpoint/value",
=======
        "endpoint=endpoint_value",
>>>>>>> dc3be45c
    ) in kw["metadata"]


@pytest.mark.asyncio
async def test_raw_predict_field_headers_async():
    client = PredictionServiceAsyncClient(
        credentials=ga_credentials.AnonymousCredentials(),
    )

    # Any value that is part of the HTTP/1.1 URI should be sent as
    # a field header. Set these to a non-empty value.
    request = prediction_service.RawPredictRequest()

    request.endpoint = "endpoint_value"

    # Mock the actual call within the gRPC stub, and fake the request.
    with mock.patch.object(type(client.transport.raw_predict), "__call__") as call:
        call.return_value = grpc_helpers_async.FakeUnaryUnaryCall(
            httpbody_pb2.HttpBody()
        )
        await client.raw_predict(request)

        # Establish that the underlying gRPC stub method was called.
        assert len(call.mock_calls)
        _, args, _ = call.mock_calls[0]
        assert args[0] == request

    # Establish that the field header was sent.
    _, _, kw = call.mock_calls[0]
    assert (
        "x-goog-request-params",
<<<<<<< HEAD
        "endpoint=endpoint/value",
=======
        "endpoint=endpoint_value",
>>>>>>> dc3be45c
    ) in kw["metadata"]


def test_raw_predict_flattened():
    client = PredictionServiceClient(
        credentials=ga_credentials.AnonymousCredentials(),
    )

    # Mock the actual call within the gRPC stub, and fake the request.
    with mock.patch.object(type(client.transport.raw_predict), "__call__") as call:
        # Designate an appropriate return value for the call.
        call.return_value = httpbody_pb2.HttpBody()
        # Call the method with a truthy value for each flattened field,
        # using the keyword arguments to the method.
        client.raw_predict(
            endpoint="endpoint_value",
            http_body=httpbody_pb2.HttpBody(content_type="content_type_value"),
        )

        # Establish that the underlying call was made with the expected
        # request object values.
        assert len(call.mock_calls) == 1
        _, args, _ = call.mock_calls[0]
        arg = args[0].endpoint
        mock_val = "endpoint_value"
        assert arg == mock_val
        arg = args[0].http_body
        mock_val = httpbody_pb2.HttpBody(content_type="content_type_value")
        assert arg == mock_val


def test_raw_predict_flattened_error():
    client = PredictionServiceClient(
        credentials=ga_credentials.AnonymousCredentials(),
    )

    # Attempting to call a method with both a request object and flattened
    # fields is an error.
    with pytest.raises(ValueError):
        client.raw_predict(
            prediction_service.RawPredictRequest(),
            endpoint="endpoint_value",
            http_body=httpbody_pb2.HttpBody(content_type="content_type_value"),
        )


@pytest.mark.asyncio
async def test_raw_predict_flattened_async():
    client = PredictionServiceAsyncClient(
        credentials=ga_credentials.AnonymousCredentials(),
    )

    # Mock the actual call within the gRPC stub, and fake the request.
    with mock.patch.object(type(client.transport.raw_predict), "__call__") as call:
        # Designate an appropriate return value for the call.
        call.return_value = httpbody_pb2.HttpBody()

        call.return_value = grpc_helpers_async.FakeUnaryUnaryCall(
            httpbody_pb2.HttpBody()
        )
        # Call the method with a truthy value for each flattened field,
        # using the keyword arguments to the method.
        response = await client.raw_predict(
            endpoint="endpoint_value",
            http_body=httpbody_pb2.HttpBody(content_type="content_type_value"),
        )

        # Establish that the underlying call was made with the expected
        # request object values.
        assert len(call.mock_calls)
        _, args, _ = call.mock_calls[0]
        arg = args[0].endpoint
        mock_val = "endpoint_value"
        assert arg == mock_val
        arg = args[0].http_body
        mock_val = httpbody_pb2.HttpBody(content_type="content_type_value")
        assert arg == mock_val


@pytest.mark.asyncio
async def test_raw_predict_flattened_error_async():
    client = PredictionServiceAsyncClient(
        credentials=ga_credentials.AnonymousCredentials(),
    )

    # Attempting to call a method with both a request object and flattened
    # fields is an error.
    with pytest.raises(ValueError):
        await client.raw_predict(
            prediction_service.RawPredictRequest(),
            endpoint="endpoint_value",
            http_body=httpbody_pb2.HttpBody(content_type="content_type_value"),
        )


@pytest.mark.parametrize(
    "request_type",
    [
        prediction_service.ExplainRequest,
        dict,
    ],
)
def test_explain(request_type, transport: str = "grpc"):
    client = PredictionServiceClient(
        credentials=ga_credentials.AnonymousCredentials(),
        transport=transport,
    )

    # Everything is optional in proto3 as far as the runtime is concerned,
    # and we are mocking out the actual API, so just send an empty request.
    request = request_type()

    # Mock the actual call within the gRPC stub, and fake the request.
    with mock.patch.object(type(client.transport.explain), "__call__") as call:
        # Designate an appropriate return value for the call.
        call.return_value = prediction_service.ExplainResponse(
            deployed_model_id="deployed_model_id_value",
        )
        response = client.explain(request)

        # Establish that the underlying gRPC stub method was called.
        assert len(call.mock_calls) == 1
        _, args, _ = call.mock_calls[0]
        assert args[0] == prediction_service.ExplainRequest()

    # Establish that the response is the type that we expect.
    assert isinstance(response, prediction_service.ExplainResponse)
    assert response.deployed_model_id == "deployed_model_id_value"


def test_explain_empty_call():
    # This test is a coverage failsafe to make sure that totally empty calls,
    # i.e. request == None and no flattened fields passed, work.
    client = PredictionServiceClient(
        credentials=ga_credentials.AnonymousCredentials(),
        transport="grpc",
    )

    # Mock the actual call within the gRPC stub, and fake the request.
    with mock.patch.object(type(client.transport.explain), "__call__") as call:
        client.explain()
        call.assert_called()
        _, args, _ = call.mock_calls[0]
        assert args[0] == prediction_service.ExplainRequest()


@pytest.mark.asyncio
async def test_explain_async(
    transport: str = "grpc_asyncio", request_type=prediction_service.ExplainRequest
):
    client = PredictionServiceAsyncClient(
        credentials=ga_credentials.AnonymousCredentials(),
        transport=transport,
    )

    # Everything is optional in proto3 as far as the runtime is concerned,
    # and we are mocking out the actual API, so just send an empty request.
    request = request_type()

    # Mock the actual call within the gRPC stub, and fake the request.
    with mock.patch.object(type(client.transport.explain), "__call__") as call:
        # Designate an appropriate return value for the call.
        call.return_value = grpc_helpers_async.FakeUnaryUnaryCall(
            prediction_service.ExplainResponse(
                deployed_model_id="deployed_model_id_value",
            )
        )
        response = await client.explain(request)

        # Establish that the underlying gRPC stub method was called.
        assert len(call.mock_calls)
        _, args, _ = call.mock_calls[0]
        assert args[0] == prediction_service.ExplainRequest()

    # Establish that the response is the type that we expect.
    assert isinstance(response, prediction_service.ExplainResponse)
    assert response.deployed_model_id == "deployed_model_id_value"


@pytest.mark.asyncio
async def test_explain_async_from_dict():
    await test_explain_async(request_type=dict)


def test_explain_field_headers():
    client = PredictionServiceClient(
        credentials=ga_credentials.AnonymousCredentials(),
    )

    # Any value that is part of the HTTP/1.1 URI should be sent as
    # a field header. Set these to a non-empty value.
    request = prediction_service.ExplainRequest()

    request.endpoint = "endpoint_value"

    # Mock the actual call within the gRPC stub, and fake the request.
    with mock.patch.object(type(client.transport.explain), "__call__") as call:
        call.return_value = prediction_service.ExplainResponse()
        client.explain(request)

        # Establish that the underlying gRPC stub method was called.
        assert len(call.mock_calls) == 1
        _, args, _ = call.mock_calls[0]
        assert args[0] == request

    # Establish that the field header was sent.
    _, _, kw = call.mock_calls[0]
    assert (
        "x-goog-request-params",
<<<<<<< HEAD
        "endpoint=endpoint/value",
=======
        "endpoint=endpoint_value",
>>>>>>> dc3be45c
    ) in kw["metadata"]


@pytest.mark.asyncio
async def test_explain_field_headers_async():
    client = PredictionServiceAsyncClient(
        credentials=ga_credentials.AnonymousCredentials(),
    )

    # Any value that is part of the HTTP/1.1 URI should be sent as
    # a field header. Set these to a non-empty value.
    request = prediction_service.ExplainRequest()

    request.endpoint = "endpoint_value"

    # Mock the actual call within the gRPC stub, and fake the request.
    with mock.patch.object(type(client.transport.explain), "__call__") as call:
        call.return_value = grpc_helpers_async.FakeUnaryUnaryCall(
            prediction_service.ExplainResponse()
        )
        await client.explain(request)

        # Establish that the underlying gRPC stub method was called.
        assert len(call.mock_calls)
        _, args, _ = call.mock_calls[0]
        assert args[0] == request

    # Establish that the field header was sent.
    _, _, kw = call.mock_calls[0]
    assert (
        "x-goog-request-params",
<<<<<<< HEAD
        "endpoint=endpoint/value",
=======
        "endpoint=endpoint_value",
>>>>>>> dc3be45c
    ) in kw["metadata"]


def test_explain_flattened_error():
    client = PredictionServiceClient(
        credentials=ga_credentials.AnonymousCredentials(),
    )

    # Attempting to call a method with both a request object and flattened
    # fields is an error.
    with pytest.raises(ValueError):
        client.explain(
            prediction_service.ExplainRequest(),
            endpoint="endpoint_value",
            instances=[struct_pb2.Value(null_value=struct_pb2.NullValue.NULL_VALUE)],
            parameters=struct_pb2.Value(null_value=struct_pb2.NullValue.NULL_VALUE),
            deployed_model_id="deployed_model_id_value",
        )


@pytest.mark.asyncio
async def test_explain_flattened_error_async():
    client = PredictionServiceAsyncClient(
        credentials=ga_credentials.AnonymousCredentials(),
    )

    # Attempting to call a method with both a request object and flattened
    # fields is an error.
    with pytest.raises(ValueError):
        await client.explain(
            prediction_service.ExplainRequest(),
            endpoint="endpoint_value",
            instances=[struct_pb2.Value(null_value=struct_pb2.NullValue.NULL_VALUE)],
            parameters=struct_pb2.Value(null_value=struct_pb2.NullValue.NULL_VALUE),
            deployed_model_id="deployed_model_id_value",
        )


def test_credentials_transport_error():
    # It is an error to provide credentials and a transport instance.
    transport = transports.PredictionServiceGrpcTransport(
        credentials=ga_credentials.AnonymousCredentials(),
    )
    with pytest.raises(ValueError):
        client = PredictionServiceClient(
            credentials=ga_credentials.AnonymousCredentials(),
            transport=transport,
        )

    # It is an error to provide a credentials file and a transport instance.
    transport = transports.PredictionServiceGrpcTransport(
        credentials=ga_credentials.AnonymousCredentials(),
    )
    with pytest.raises(ValueError):
        client = PredictionServiceClient(
            client_options={"credentials_file": "credentials.json"},
            transport=transport,
        )

    # It is an error to provide an api_key and a transport instance.
    transport = transports.PredictionServiceGrpcTransport(
        credentials=ga_credentials.AnonymousCredentials(),
    )
    options = client_options.ClientOptions()
    options.api_key = "api_key"
    with pytest.raises(ValueError):
        client = PredictionServiceClient(
            client_options=options,
            transport=transport,
        )

    # It is an error to provide an api_key and a credential.
    options = mock.Mock()
    options.api_key = "api_key"
    with pytest.raises(ValueError):
        client = PredictionServiceClient(
            client_options=options, credentials=ga_credentials.AnonymousCredentials()
        )

    # It is an error to provide scopes and a transport instance.
    transport = transports.PredictionServiceGrpcTransport(
        credentials=ga_credentials.AnonymousCredentials(),
    )
    with pytest.raises(ValueError):
        client = PredictionServiceClient(
            client_options={"scopes": ["1", "2"]},
            transport=transport,
        )


def test_transport_instance():
    # A client may be instantiated with a custom transport instance.
    transport = transports.PredictionServiceGrpcTransport(
        credentials=ga_credentials.AnonymousCredentials(),
    )
    client = PredictionServiceClient(transport=transport)
    assert client.transport is transport


def test_transport_get_channel():
    # A client may be instantiated with a custom transport instance.
    transport = transports.PredictionServiceGrpcTransport(
        credentials=ga_credentials.AnonymousCredentials(),
    )
    channel = transport.grpc_channel
    assert channel

    transport = transports.PredictionServiceGrpcAsyncIOTransport(
        credentials=ga_credentials.AnonymousCredentials(),
    )
    channel = transport.grpc_channel
    assert channel


@pytest.mark.parametrize(
    "transport_class",
    [
        transports.PredictionServiceGrpcTransport,
        transports.PredictionServiceGrpcAsyncIOTransport,
    ],
)
def test_transport_adc(transport_class):
    # Test default credentials are used if not provided.
    with mock.patch.object(google.auth, "default") as adc:
        adc.return_value = (ga_credentials.AnonymousCredentials(), None)
        transport_class()
        adc.assert_called_once()


@pytest.mark.parametrize(
    "transport_name",
    [
        "grpc",
    ],
)
def test_transport_kind(transport_name):
    transport = PredictionServiceClient.get_transport_class(transport_name)(
        credentials=ga_credentials.AnonymousCredentials(),
    )
    assert transport.kind == transport_name


def test_transport_grpc_default():
    # A client should use the gRPC transport by default.
    client = PredictionServiceClient(
        credentials=ga_credentials.AnonymousCredentials(),
    )
    assert isinstance(
        client.transport,
        transports.PredictionServiceGrpcTransport,
    )


def test_prediction_service_base_transport_error():
    # Passing both a credentials object and credentials_file should raise an error
    with pytest.raises(core_exceptions.DuplicateCredentialArgs):
        transport = transports.PredictionServiceTransport(
            credentials=ga_credentials.AnonymousCredentials(),
            credentials_file="credentials.json",
        )


def test_prediction_service_base_transport():
    # Instantiate the base transport.
    with mock.patch(
        "google.cloud.aiplatform_v1.services.prediction_service.transports.PredictionServiceTransport.__init__"
    ) as Transport:
        Transport.return_value = None
        transport = transports.PredictionServiceTransport(
            credentials=ga_credentials.AnonymousCredentials(),
        )

    # Every method on the transport should just blindly
    # raise NotImplementedError.
    methods = (
        "predict",
        "raw_predict",
        "explain",
    )
    for method in methods:
        with pytest.raises(NotImplementedError):
            getattr(transport, method)(request=object())

    with pytest.raises(NotImplementedError):
        transport.close()

    # Catch all for all remaining methods and properties
    remainder = [
        "kind",
    ]
    for r in remainder:
        with pytest.raises(NotImplementedError):
            getattr(transport, r)()


def test_prediction_service_base_transport_with_credentials_file():
    # Instantiate the base transport with a credentials file
    with mock.patch.object(
        google.auth, "load_credentials_from_file", autospec=True
    ) as load_creds, mock.patch(
        "google.cloud.aiplatform_v1.services.prediction_service.transports.PredictionServiceTransport._prep_wrapped_messages"
    ) as Transport:
        Transport.return_value = None
        load_creds.return_value = (ga_credentials.AnonymousCredentials(), None)
        transport = transports.PredictionServiceTransport(
            credentials_file="credentials.json",
            quota_project_id="octopus",
        )
        load_creds.assert_called_once_with(
            "credentials.json",
            scopes=None,
            default_scopes=("https://www.googleapis.com/auth/cloud-platform",),
            quota_project_id="octopus",
        )


def test_prediction_service_base_transport_with_adc():
    # Test the default credentials are used if credentials and credentials_file are None.
    with mock.patch.object(google.auth, "default", autospec=True) as adc, mock.patch(
        "google.cloud.aiplatform_v1.services.prediction_service.transports.PredictionServiceTransport._prep_wrapped_messages"
    ) as Transport:
        Transport.return_value = None
        adc.return_value = (ga_credentials.AnonymousCredentials(), None)
        transport = transports.PredictionServiceTransport()
        adc.assert_called_once()


def test_prediction_service_auth_adc():
    # If no credentials are provided, we should use ADC credentials.
    with mock.patch.object(google.auth, "default", autospec=True) as adc:
        adc.return_value = (ga_credentials.AnonymousCredentials(), None)
        PredictionServiceClient()
        adc.assert_called_once_with(
            scopes=None,
            default_scopes=("https://www.googleapis.com/auth/cloud-platform",),
            quota_project_id=None,
        )


@pytest.mark.parametrize(
    "transport_class",
    [
        transports.PredictionServiceGrpcTransport,
        transports.PredictionServiceGrpcAsyncIOTransport,
    ],
)
def test_prediction_service_transport_auth_adc(transport_class):
    # If credentials and host are not provided, the transport class should use
    # ADC credentials.
    with mock.patch.object(google.auth, "default", autospec=True) as adc:
        adc.return_value = (ga_credentials.AnonymousCredentials(), None)
        transport_class(quota_project_id="octopus", scopes=["1", "2"])
        adc.assert_called_once_with(
            scopes=["1", "2"],
            default_scopes=("https://www.googleapis.com/auth/cloud-platform",),
            quota_project_id="octopus",
        )


@pytest.mark.parametrize(
    "transport_class,grpc_helpers",
    [
        (transports.PredictionServiceGrpcTransport, grpc_helpers),
        (transports.PredictionServiceGrpcAsyncIOTransport, grpc_helpers_async),
    ],
)
def test_prediction_service_transport_create_channel(transport_class, grpc_helpers):
    # If credentials and host are not provided, the transport class should use
    # ADC credentials.
    with mock.patch.object(
        google.auth, "default", autospec=True
    ) as adc, mock.patch.object(
        grpc_helpers, "create_channel", autospec=True
    ) as create_channel:
        creds = ga_credentials.AnonymousCredentials()
        adc.return_value = (creds, None)
        transport_class(quota_project_id="octopus", scopes=["1", "2"])

        create_channel.assert_called_with(
            "aiplatform.googleapis.com:443",
            credentials=creds,
            credentials_file=None,
            quota_project_id="octopus",
            default_scopes=("https://www.googleapis.com/auth/cloud-platform",),
            scopes=["1", "2"],
            default_host="aiplatform.googleapis.com",
            ssl_credentials=None,
            options=[
                ("grpc.max_send_message_length", -1),
                ("grpc.max_receive_message_length", -1),
            ],
        )


@pytest.mark.parametrize(
    "transport_class",
    [
        transports.PredictionServiceGrpcTransport,
        transports.PredictionServiceGrpcAsyncIOTransport,
    ],
)
def test_prediction_service_grpc_transport_client_cert_source_for_mtls(transport_class):
    cred = ga_credentials.AnonymousCredentials()

    # Check ssl_channel_credentials is used if provided.
    with mock.patch.object(transport_class, "create_channel") as mock_create_channel:
        mock_ssl_channel_creds = mock.Mock()
        transport_class(
            host="squid.clam.whelk",
            credentials=cred,
            ssl_channel_credentials=mock_ssl_channel_creds,
        )
        mock_create_channel.assert_called_once_with(
            "squid.clam.whelk:443",
            credentials=cred,
            credentials_file=None,
            scopes=None,
            ssl_credentials=mock_ssl_channel_creds,
            quota_project_id=None,
            options=[
                ("grpc.max_send_message_length", -1),
                ("grpc.max_receive_message_length", -1),
            ],
        )

    # Check if ssl_channel_credentials is not provided, then client_cert_source_for_mtls
    # is used.
    with mock.patch.object(transport_class, "create_channel", return_value=mock.Mock()):
        with mock.patch("grpc.ssl_channel_credentials") as mock_ssl_cred:
            transport_class(
                credentials=cred,
                client_cert_source_for_mtls=client_cert_source_callback,
            )
            expected_cert, expected_key = client_cert_source_callback()
            mock_ssl_cred.assert_called_once_with(
                certificate_chain=expected_cert, private_key=expected_key
            )


@pytest.mark.parametrize(
    "transport_name",
    [
        "grpc",
        "grpc_asyncio",
    ],
)
def test_prediction_service_host_no_port(transport_name):
    client = PredictionServiceClient(
        credentials=ga_credentials.AnonymousCredentials(),
        client_options=client_options.ClientOptions(
            api_endpoint="aiplatform.googleapis.com"
        ),
        transport=transport_name,
    )
    assert client.transport._host == ("aiplatform.googleapis.com:443")


@pytest.mark.parametrize(
    "transport_name",
    [
        "grpc",
        "grpc_asyncio",
    ],
)
def test_prediction_service_host_with_port(transport_name):
    client = PredictionServiceClient(
        credentials=ga_credentials.AnonymousCredentials(),
        client_options=client_options.ClientOptions(
            api_endpoint="aiplatform.googleapis.com:8000"
        ),
        transport=transport_name,
    )
    assert client.transport._host == ("aiplatform.googleapis.com:8000")


def test_prediction_service_grpc_transport_channel():
    channel = grpc.secure_channel("http://localhost/", grpc.local_channel_credentials())

    # Check that channel is used if provided.
    transport = transports.PredictionServiceGrpcTransport(
        host="squid.clam.whelk",
        channel=channel,
    )
    assert transport.grpc_channel == channel
    assert transport._host == "squid.clam.whelk:443"
    assert transport._ssl_channel_credentials == None


def test_prediction_service_grpc_asyncio_transport_channel():
    channel = aio.secure_channel("http://localhost/", grpc.local_channel_credentials())

    # Check that channel is used if provided.
    transport = transports.PredictionServiceGrpcAsyncIOTransport(
        host="squid.clam.whelk",
        channel=channel,
    )
    assert transport.grpc_channel == channel
    assert transport._host == "squid.clam.whelk:443"
    assert transport._ssl_channel_credentials == None


# Remove this test when deprecated arguments (api_mtls_endpoint, client_cert_source) are
# removed from grpc/grpc_asyncio transport constructor.
@pytest.mark.parametrize(
    "transport_class",
    [
        transports.PredictionServiceGrpcTransport,
        transports.PredictionServiceGrpcAsyncIOTransport,
    ],
)
def test_prediction_service_transport_channel_mtls_with_client_cert_source(
    transport_class,
):
    with mock.patch(
        "grpc.ssl_channel_credentials", autospec=True
    ) as grpc_ssl_channel_cred:
        with mock.patch.object(
            transport_class, "create_channel"
        ) as grpc_create_channel:
            mock_ssl_cred = mock.Mock()
            grpc_ssl_channel_cred.return_value = mock_ssl_cred

            mock_grpc_channel = mock.Mock()
            grpc_create_channel.return_value = mock_grpc_channel

            cred = ga_credentials.AnonymousCredentials()
            with pytest.warns(DeprecationWarning):
                with mock.patch.object(google.auth, "default") as adc:
                    adc.return_value = (cred, None)
                    transport = transport_class(
                        host="squid.clam.whelk",
                        api_mtls_endpoint="mtls.squid.clam.whelk",
                        client_cert_source=client_cert_source_callback,
                    )
                    adc.assert_called_once()

            grpc_ssl_channel_cred.assert_called_once_with(
                certificate_chain=b"cert bytes", private_key=b"key bytes"
            )
            grpc_create_channel.assert_called_once_with(
                "mtls.squid.clam.whelk:443",
                credentials=cred,
                credentials_file=None,
                scopes=None,
                ssl_credentials=mock_ssl_cred,
                quota_project_id=None,
                options=[
                    ("grpc.max_send_message_length", -1),
                    ("grpc.max_receive_message_length", -1),
                ],
            )
            assert transport.grpc_channel == mock_grpc_channel
            assert transport._ssl_channel_credentials == mock_ssl_cred


# Remove this test when deprecated arguments (api_mtls_endpoint, client_cert_source) are
# removed from grpc/grpc_asyncio transport constructor.
@pytest.mark.parametrize(
    "transport_class",
    [
        transports.PredictionServiceGrpcTransport,
        transports.PredictionServiceGrpcAsyncIOTransport,
    ],
)
def test_prediction_service_transport_channel_mtls_with_adc(transport_class):
    mock_ssl_cred = mock.Mock()
    with mock.patch.multiple(
        "google.auth.transport.grpc.SslCredentials",
        __init__=mock.Mock(return_value=None),
        ssl_credentials=mock.PropertyMock(return_value=mock_ssl_cred),
    ):
        with mock.patch.object(
            transport_class, "create_channel"
        ) as grpc_create_channel:
            mock_grpc_channel = mock.Mock()
            grpc_create_channel.return_value = mock_grpc_channel
            mock_cred = mock.Mock()

            with pytest.warns(DeprecationWarning):
                transport = transport_class(
                    host="squid.clam.whelk",
                    credentials=mock_cred,
                    api_mtls_endpoint="mtls.squid.clam.whelk",
                    client_cert_source=None,
                )

            grpc_create_channel.assert_called_once_with(
                "mtls.squid.clam.whelk:443",
                credentials=mock_cred,
                credentials_file=None,
                scopes=None,
                ssl_credentials=mock_ssl_cred,
                quota_project_id=None,
                options=[
                    ("grpc.max_send_message_length", -1),
                    ("grpc.max_receive_message_length", -1),
                ],
            )
            assert transport.grpc_channel == mock_grpc_channel


def test_endpoint_path():
    project = "squid"
    location = "clam"
    endpoint = "whelk"
    expected = "projects/{project}/locations/{location}/endpoints/{endpoint}".format(
        project=project,
        location=location,
        endpoint=endpoint,
    )
    actual = PredictionServiceClient.endpoint_path(project, location, endpoint)
    assert expected == actual


def test_parse_endpoint_path():
    expected = {
        "project": "octopus",
        "location": "oyster",
        "endpoint": "nudibranch",
    }
    path = PredictionServiceClient.endpoint_path(**expected)

    # Check that the path construction is reversible.
    actual = PredictionServiceClient.parse_endpoint_path(path)
    assert expected == actual


def test_model_path():
    project = "cuttlefish"
    location = "mussel"
    model = "winkle"
    expected = "projects/{project}/locations/{location}/models/{model}".format(
        project=project,
        location=location,
        model=model,
    )
    actual = PredictionServiceClient.model_path(project, location, model)
    assert expected == actual


def test_parse_model_path():
    expected = {
        "project": "nautilus",
        "location": "scallop",
        "model": "abalone",
    }
    path = PredictionServiceClient.model_path(**expected)

    # Check that the path construction is reversible.
    actual = PredictionServiceClient.parse_model_path(path)
    assert expected == actual


def test_common_billing_account_path():
    billing_account = "squid"
    expected = "billingAccounts/{billing_account}".format(
        billing_account=billing_account,
    )
    actual = PredictionServiceClient.common_billing_account_path(billing_account)
    assert expected == actual


def test_parse_common_billing_account_path():
    expected = {
        "billing_account": "clam",
    }
    path = PredictionServiceClient.common_billing_account_path(**expected)

    # Check that the path construction is reversible.
    actual = PredictionServiceClient.parse_common_billing_account_path(path)
    assert expected == actual


def test_common_folder_path():
    folder = "whelk"
    expected = "folders/{folder}".format(
        folder=folder,
    )
    actual = PredictionServiceClient.common_folder_path(folder)
    assert expected == actual


def test_parse_common_folder_path():
    expected = {
        "folder": "octopus",
    }
    path = PredictionServiceClient.common_folder_path(**expected)

    # Check that the path construction is reversible.
    actual = PredictionServiceClient.parse_common_folder_path(path)
    assert expected == actual


def test_common_organization_path():
    organization = "oyster"
    expected = "organizations/{organization}".format(
        organization=organization,
    )
    actual = PredictionServiceClient.common_organization_path(organization)
    assert expected == actual


def test_parse_common_organization_path():
    expected = {
        "organization": "nudibranch",
    }
    path = PredictionServiceClient.common_organization_path(**expected)

    # Check that the path construction is reversible.
    actual = PredictionServiceClient.parse_common_organization_path(path)
    assert expected == actual


def test_common_project_path():
    project = "cuttlefish"
    expected = "projects/{project}".format(
        project=project,
    )
    actual = PredictionServiceClient.common_project_path(project)
    assert expected == actual


def test_parse_common_project_path():
    expected = {
        "project": "mussel",
    }
    path = PredictionServiceClient.common_project_path(**expected)

    # Check that the path construction is reversible.
    actual = PredictionServiceClient.parse_common_project_path(path)
    assert expected == actual


def test_common_location_path():
    project = "winkle"
    location = "nautilus"
    expected = "projects/{project}/locations/{location}".format(
        project=project,
        location=location,
    )
    actual = PredictionServiceClient.common_location_path(project, location)
    assert expected == actual


def test_parse_common_location_path():
    expected = {
        "project": "scallop",
        "location": "abalone",
    }
    path = PredictionServiceClient.common_location_path(**expected)

    # Check that the path construction is reversible.
    actual = PredictionServiceClient.parse_common_location_path(path)
    assert expected == actual


def test_client_with_default_client_info():
    client_info = gapic_v1.client_info.ClientInfo()

    with mock.patch.object(
        transports.PredictionServiceTransport, "_prep_wrapped_messages"
    ) as prep:
        client = PredictionServiceClient(
            credentials=ga_credentials.AnonymousCredentials(),
            client_info=client_info,
        )
        prep.assert_called_once_with(client_info)

    with mock.patch.object(
        transports.PredictionServiceTransport, "_prep_wrapped_messages"
    ) as prep:
        transport_class = PredictionServiceClient.get_transport_class()
        transport = transport_class(
            credentials=ga_credentials.AnonymousCredentials(),
            client_info=client_info,
        )
        prep.assert_called_once_with(client_info)


@pytest.mark.asyncio
async def test_transport_close_async():
    client = PredictionServiceAsyncClient(
        credentials=ga_credentials.AnonymousCredentials(),
        transport="grpc_asyncio",
    )
    with mock.patch.object(
        type(getattr(client.transport, "grpc_channel")), "close"
    ) as close:
        async with client:
            close.assert_not_called()
        close.assert_called_once()


def test_transport_close():
    transports = {
        "grpc": "_grpc_channel",
    }

    for transport, close_name in transports.items():
        client = PredictionServiceClient(
            credentials=ga_credentials.AnonymousCredentials(), transport=transport
        )
        with mock.patch.object(
            type(getattr(client.transport, close_name)), "close"
        ) as close:
            with client:
                close.assert_not_called()
            close.assert_called_once()


def test_client_ctx():
    transports = [
        "grpc",
    ]
    for transport in transports:
        client = PredictionServiceClient(
            credentials=ga_credentials.AnonymousCredentials(), transport=transport
        )
        # Test client calls underlying transport.
        with mock.patch.object(type(client.transport), "close") as close:
            close.assert_not_called()
            with client:
                pass
            close.assert_called()


@pytest.mark.parametrize(
    "client_class,transport_class",
    [
        (PredictionServiceClient, transports.PredictionServiceGrpcTransport),
        (
            PredictionServiceAsyncClient,
            transports.PredictionServiceGrpcAsyncIOTransport,
        ),
    ],
)
def test_api_key_credentials(client_class, transport_class):
    with mock.patch.object(
        google.auth._default, "get_api_key_credentials", create=True
    ) as get_api_key_credentials:
        mock_cred = mock.Mock()
        get_api_key_credentials.return_value = mock_cred
        options = client_options.ClientOptions()
        options.api_key = "api_key"
        with mock.patch.object(transport_class, "__init__") as patched:
            patched.return_value = None
            client = client_class(client_options=options)
            patched.assert_called_once_with(
                credentials=mock_cred,
                credentials_file=None,
                host=client.DEFAULT_ENDPOINT,
                scopes=None,
                client_cert_source_for_mtls=None,
                quota_project_id=None,
                client_info=transports.base.DEFAULT_CLIENT_INFO,
                always_use_jwt_access=True,
            )<|MERGE_RESOLUTION|>--- conflicted
+++ resolved
@@ -93,17 +93,10 @@
 
 
 @pytest.mark.parametrize(
-<<<<<<< HEAD
-    "client_class",
-    [
-        PredictionServiceClient,
-        PredictionServiceAsyncClient,
-=======
     "client_class,transport_name",
     [
         (PredictionServiceClient, "grpc"),
         (PredictionServiceAsyncClient, "grpc_asyncio"),
->>>>>>> dc3be45c
     ],
 )
 def test_prediction_service_client_from_service_account_info(
@@ -148,17 +141,10 @@
 
 
 @pytest.mark.parametrize(
-<<<<<<< HEAD
-    "client_class",
-    [
-        PredictionServiceClient,
-        PredictionServiceAsyncClient,
-=======
     "client_class,transport_name",
     [
         (PredictionServiceClient, "grpc"),
         (PredictionServiceAsyncClient, "grpc_asyncio"),
->>>>>>> dc3be45c
     ],
 )
 def test_prediction_service_client_from_service_account_file(
@@ -616,8 +602,6 @@
 
 
 @pytest.mark.parametrize(
-<<<<<<< HEAD
-=======
     "client_class,transport_class,transport_name,grpc_helpers",
     [
         (
@@ -684,7 +668,6 @@
 
 
 @pytest.mark.parametrize(
->>>>>>> dc3be45c
     "request_type",
     [
         prediction_service.PredictRequest,
@@ -806,11 +789,7 @@
     _, _, kw = call.mock_calls[0]
     assert (
         "x-goog-request-params",
-<<<<<<< HEAD
-        "endpoint=endpoint/value",
-=======
         "endpoint=endpoint_value",
->>>>>>> dc3be45c
     ) in kw["metadata"]
 
 
@@ -842,11 +821,7 @@
     _, _, kw = call.mock_calls[0]
     assert (
         "x-goog-request-params",
-<<<<<<< HEAD
-        "endpoint=endpoint/value",
-=======
         "endpoint=endpoint_value",
->>>>>>> dc3be45c
     ) in kw["metadata"]
 
 
@@ -1001,11 +976,7 @@
     _, _, kw = call.mock_calls[0]
     assert (
         "x-goog-request-params",
-<<<<<<< HEAD
-        "endpoint=endpoint/value",
-=======
         "endpoint=endpoint_value",
->>>>>>> dc3be45c
     ) in kw["metadata"]
 
 
@@ -1037,11 +1008,7 @@
     _, _, kw = call.mock_calls[0]
     assert (
         "x-goog-request-params",
-<<<<<<< HEAD
-        "endpoint=endpoint/value",
-=======
         "endpoint=endpoint_value",
->>>>>>> dc3be45c
     ) in kw["metadata"]
 
 
@@ -1251,11 +1218,7 @@
     _, _, kw = call.mock_calls[0]
     assert (
         "x-goog-request-params",
-<<<<<<< HEAD
-        "endpoint=endpoint/value",
-=======
         "endpoint=endpoint_value",
->>>>>>> dc3be45c
     ) in kw["metadata"]
 
 
@@ -1287,11 +1250,7 @@
     _, _, kw = call.mock_calls[0]
     assert (
         "x-goog-request-params",
-<<<<<<< HEAD
-        "endpoint=endpoint/value",
-=======
         "endpoint=endpoint_value",
->>>>>>> dc3be45c
     ) in kw["metadata"]
 
 
